name: 'packages'

on:
- 'pull_request'
- 'push'

env:
  PACKAGE_VERSION: '1.2.2'
  PACKAGE_RELEASE: '1'

jobs:
  packages:
    runs-on: 'ubuntu-18.04'

    strategy:
      fail-fast: false

      matrix:
        container_os:
        - 'centos:7'
        - 'debian:9-slim'
        - 'debian:10-slim'
        - 'debian:11-slim'
        - 'redhat/ubi8:latest'
        - 'ubuntu:18.04'
        - 'ubuntu:20.04'
        arch:
        - 'amd64'
        - 'arm32v7'
        - 'aarch64'
        exclude:
        # CentOS 7 does not have functioning cross compilers. The Azure/iotedge repo builds CentOS 7 arm32v7 and aarch64 packages
        # by running the arm32v7 / aarch64 containers under qemu. For now we don't care to replicate that here.
        - container_os: 'centos:7'
          arch: 'arm32v7'
        - container_os: 'centos:7'
          arch: 'aarch64'
        # More investigation needed for RHEL 8. Excluding for now.
        - container_os: 'redhat/ubi8:latest'
          arch: 'arm32v7'
        - container_os: 'redhat/ubi8:latest'
          arch: 'aarch64'

    steps:
    - uses: 'actions/checkout@v1'
      with:
        submodules: 'recursive'
    - name: 'Run'
      run: |
        docker run --rm \
          -v "$GITHUB_WORKSPACE:/src" \
          -e "ARCH=$ARCH" \
          -e "PACKAGE_VERSION=$PACKAGE_VERSION" \
          -e "PACKAGE_RELEASE=$PACKAGE_RELEASE" \
          "${{ matrix.container_os }}" \
          '/src/ci/package.sh'
      env:
        ARCH: "${{ matrix.arch }}"
<<<<<<< HEAD
        PACKAGE_VERSION: "${{ env.PACKAGE_VERSION }}"
        PACKAGE_RELEASE: "${{ env.PACKAGE_RELEASE }}"
=======
        PACKAGE_VERSION: '1.2.3'
        PACKAGE_RELEASE: '1'
>>>>>>> e43baf79
    - name: 'Generate artifact properties'
      id: 'generate-artifact-properties'
      run: |
        container_os="${{ matrix.container_os }}"
        container_os="$(sed -e 's@[:/]@-@g' <<< "$container_os")"
        echo "::set-output name=artifact-name::packages_${container_os}_${{ matrix.arch }}"
    - name: 'Upload'
      uses: 'actions/upload-artifact@v1'
      with:
        name: "${{ steps.generate-artifact-properties.outputs.artifact-name }}"
        path: 'packages'
  BuildMarinerRelease:
    runs-on: 'ubuntu-18.04'
    steps:
    - uses: 'actions/checkout@v1'
      with:
        submodules: 'recursive'
    - name: 'Run'
      run: |
        docker run --rm \
          -v "$GITHUB_WORKSPACE:/src" \
          -e "ARCH=amd64" \
          -e "PACKAGE_VERSION=$PACKAGE_VERSION" \
          -e "PACKAGE_RELEASE=$PACKAGE_RELEASE" \
          --privileged \
          "ubuntu:18.04" \
          '/src/ci/package-mariner.sh'
      env:
        ARCH: "amd64"
        PACKAGE_VERSION: "${{ env.PACKAGE_VERSION }}"
        PACKAGE_RELEASE: "${{ env.PACKAGE_RELEASE }}"
    - name: 'Generate artifact properties'
      id: 'generate-artifact-properties'
      run: |
        echo "::set-output name=artifact-name::packages_mariner_amd64"
    - name: 'Upload'
      uses: 'actions/upload-artifact@v1'
      with:
        name: "${{ steps.generate-artifact-properties.outputs.artifact-name }}"
        path: 'packages'
  <|MERGE_RESOLUTION|>--- conflicted
+++ resolved
@@ -5,7 +5,7 @@
 - 'push'
 
 env:
-  PACKAGE_VERSION: '1.2.2'
+  PACKAGE_VERSION: '1.2.3'
   PACKAGE_RELEASE: '1'
 
 jobs:
@@ -56,13 +56,8 @@
           '/src/ci/package.sh'
       env:
         ARCH: "${{ matrix.arch }}"
-<<<<<<< HEAD
         PACKAGE_VERSION: "${{ env.PACKAGE_VERSION }}"
         PACKAGE_RELEASE: "${{ env.PACKAGE_RELEASE }}"
-=======
-        PACKAGE_VERSION: '1.2.3'
-        PACKAGE_RELEASE: '1'
->>>>>>> e43baf79
     - name: 'Generate artifact properties'
       id: 'generate-artifact-properties'
       run: |
