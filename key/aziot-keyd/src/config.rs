// Copyright (c) Microsoft. All rights reserved.

#[derive(Debug, PartialEq, serde::Deserialize, serde::Serialize)]
pub struct Config {
    /// Parameters passed down to libaziot-keys. The allowed names and values are determined by the libaziot-keys implementation.
    #[serde(default)]
    pub aziot_keys: std::collections::BTreeMap<String, String>,

    /// Map of preloaded keys from their ID to their location. The location is in a format that the libaziot-keys implementation understands.
    #[serde(default)]
    pub preloaded_keys: std::collections::BTreeMap<String, String>,

    /// Map of service names to endpoint URIs.
    ///
    /// Only configurable in debug builds for the sake of tests.
<<<<<<< HEAD
    #[serde(default)]
    #[cfg_attr(not(debug_assertions), serde(skip))]
=======
    #[serde(default, skip_serializing)]
    #[cfg_attr(not(debug_assertions), serde(skip_deserializing))]
>>>>>>> 66c8e9f0
    pub endpoints: Endpoints,
}

/// Map of service names to endpoint URIs.
#[derive(Debug, PartialEq, serde::Deserialize, serde::Serialize)]
pub struct Endpoints {
    /// The endpoint that the keyd service binds to.
    pub aziot_keyd: http_common::Connector,
}

impl Default for Endpoints {
    fn default() -> Self {
        Endpoints {
            aziot_keyd: http_common::Connector::Unix {
                socket_path: std::path::Path::new("/run/aziot/keyd.sock").into(),
            },
        }
    }
}

#[cfg(test)]
mod tests {
    #[test]
    fn parse_config() {
        let actual = r#"
[aziot_keys]
homedir_path = "/var/lib/aziot/keyd"
pkcs11_lib_path = "/usr/lib64/pkcs11/libsofthsm2.so"
pkcs11_base_slot = "pkcs11:token=Key pairs?pin-value=1234"

[preloaded_keys]
bootstrap = "file:///var/secrets/bootstrap.key"
device-id = "pkcs11:token=Key pairs;object=device-id?pin-value=1234"
"#;
        let actual: super::Config = toml::from_str(actual).unwrap();

        assert_eq!(
            actual,
            super::Config {
                aziot_keys: [
                    ("homedir_path", "/var/lib/aziot/keyd"),
                    ("pkcs11_lib_path", "/usr/lib64/pkcs11/libsofthsm2.so"),
                    ("pkcs11_base_slot", "pkcs11:token=Key pairs?pin-value=1234"),
                ]
                .iter()
                .map(|&(name, value)| (name.to_owned(), value.to_owned()))
                .collect(),

                preloaded_keys: [
                    ("bootstrap", "file:///var/secrets/bootstrap.key"),
                    (
                        "device-id",
                        "pkcs11:token=Key pairs;object=device-id?pin-value=1234"
                    ),
                ]
                .iter()
                .map(|&(name, value)| (name.to_owned(), value.to_owned()))
                .collect(),

                endpoints: super::Endpoints {
                    aziot_keyd: http_common::Connector::Unix {
                        socket_path: std::path::Path::new("/run/aziot/keyd.sock").into()
                    },
                },
            }
        );
    }

    #[cfg(debug_assertions)]
    #[test]
    fn parse_config_with_explicit_endpoints() {
        let actual = r#"
[endpoints]
aziot_keyd = "unix:///run/aziot/keyd.sock"
"#;
        let actual: super::Config = toml::from_str(actual).unwrap();

        assert_eq!(
            actual,
            super::Config {
                aziot_keys: Default::default(),

                preloaded_keys: Default::default(),

                endpoints: super::Endpoints {
                    aziot_keyd: http_common::Connector::Unix {
                        socket_path: std::path::Path::new("/run/aziot/keyd.sock").into()
                    },
                },
            }
        );
    }
}<|MERGE_RESOLUTION|>--- conflicted
+++ resolved
@@ -13,13 +13,8 @@
     /// Map of service names to endpoint URIs.
     ///
     /// Only configurable in debug builds for the sake of tests.
-<<<<<<< HEAD
-    #[serde(default)]
-    #[cfg_attr(not(debug_assertions), serde(skip))]
-=======
     #[serde(default, skip_serializing)]
     #[cfg_attr(not(debug_assertions), serde(skip_deserializing))]
->>>>>>> 66c8e9f0
     pub endpoints: Endpoints,
 }
 
