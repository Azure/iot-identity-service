--- conflicted
+++ resolved
@@ -426,13 +426,6 @@
                 "could not get key pair parameter: key has unknown algorithm {}",
                 algorithm
             ),
-<<<<<<< HEAD
-            GetKeyPairPublicParameterError::UnrecognizedKeyAlgorithmLength { algorithm_len } => write!(
-                f,
-                "could not get key pair parameter: key has unknown algorithm value of length {}",
-                algorithm_len
-            ),
-=======
             GetKeyPairPublicParameterError::UnrecognizedKeyAlgorithmLength { algorithm_len } => {
                 write!(
                 f,
@@ -440,7 +433,6 @@
                 algorithm_len
             )
             }
->>>>>>> 66c8e9f0
         }
     }
 }
