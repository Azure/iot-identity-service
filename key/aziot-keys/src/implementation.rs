--- conflicted
+++ resolved
@@ -12,11 +12,6 @@
 }
 
 #[derive(Debug)]
-<<<<<<< HEAD
-enum PreloadedKeyLocation {
-    Filesystem { path: std::path::PathBuf },
-    Pkcs11 { uri: pkcs11::Uri },
-=======
 pub enum PreloadedKeyLocation {
     Filesystem { path: std::path::PathBuf },
     Pkcs11 { uri: pkcs11::Uri },
@@ -33,7 +28,6 @@
             PreloadedKeyLocation::Pkcs11 { uri } => uri.fmt(f),
         }
     }
->>>>>>> 66c8e9f0
 }
 
 impl std::str::FromStr for PreloadedKeyLocation {
