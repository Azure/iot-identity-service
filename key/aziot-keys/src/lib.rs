--- conflicted
+++ resolved
@@ -446,14 +446,11 @@
 ) -> AZIOT_KEYS_ENCRYPT_DERIVED_PARAMETERS {
     unimplemented!();
 }
-<<<<<<< HEAD
-=======
 
 // rlib-only exports:
 
 // Re-exported so that `aziot init` can use it for parsing user input.
 pub use implementation::PreloadedKeyLocation;
->>>>>>> 66c8e9f0
 
 /// Catches the error, if any, and returns it. Otherwise returns [`AZIOT_KEYS_SUCCESS`].
 fn r#catch(f: impl FnOnce() -> Result<(), AZIOT_KEYS_STATUS>) -> AZIOT_KEYS_STATUS {
