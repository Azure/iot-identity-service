// Copyright (c) Microsoft. All rights reserved.

#![deny(rust_2018_idioms)]
#![warn(clippy::all, clippy::pedantic)]
#![allow(
    clippy::default_trait_access,
    clippy::let_and_return,
    clippy::let_unit_value,
    clippy::missing_errors_doc,
    clippy::similar_names,
    clippy::too_many_arguments,
    clippy::too_many_lines,
    clippy::type_complexity
)]

use std::sync::Arc;

use aziot_cloud_client_async_common::{get_sas_connector, get_x509_connector};

pub const IOT_HUB_ENCODE_SET: &percent_encoding::AsciiSet =
    &http_common::PATH_SEGMENT_ENCODE_SET.add(b'=');

pub struct Client {
    device: aziot_identity_common::IoTHubDevice,
    req_timeout: std::time::Duration,
    req_retries: u32,
    key_client: Arc<aziot_key_client_async::Client>,
    key_engine: Arc<futures_util::lock::Mutex<openssl2::FunctionalEngine>>,
    cert_client: Arc<aziot_cert_client_async::Client>,
    tpm_client: Arc<aziot_tpm_client_async::Client>,
    proxy_uri: Option<hyper::Uri>,
}

impl Client {
    #[must_use]
    pub fn new(
        device: aziot_identity_common::IoTHubDevice,
        req_timeout: std::time::Duration,
        req_retries: u32,
        key_client: Arc<aziot_key_client_async::Client>,
        key_engine: Arc<futures_util::lock::Mutex<openssl2::FunctionalEngine>>,
        cert_client: Arc<aziot_cert_client_async::Client>,
        tpm_client: Arc<aziot_tpm_client_async::Client>,
        proxy_uri: Option<hyper::Uri>,
    ) -> Self {
        Client {
            device,
            req_timeout,
            req_retries,
            key_client,
            key_engine,
            cert_client,
            tpm_client,
            proxy_uri,
        }
    }
}

impl Client {
    pub async fn create_module(
        &self,
        module_id: &str,
        authentication_type: Option<aziot_identity_common::hub::AuthMechanism>,
        managed_by: Option<String>,
    ) -> Result<aziot_identity_common::hub::Module, std::io::Error> {
        let uri = format!(
            "/devices/{}/modules/{}?api-version=2017-11-08-preview",
            percent_encoding::percent_encode(&self.device.device_id.as_bytes(), IOT_HUB_ENCODE_SET),
            percent_encoding::percent_encode(module_id.as_bytes(), IOT_HUB_ENCODE_SET),
        );

        let body = aziot_identity_common::hub::Module {
            module_id: module_id.into(),
            managed_by,
            device_id: self.device.device_id.clone(),
            generation_id: None,
            authentication: authentication_type,
        };

        let res = self
            .send_request(&uri, http::Method::PUT, Some(&body), false)
            .await?;
        let res = parse_response_body(res).await?;

        Ok(res)
    }

    pub async fn update_module(
        &self,
        module_id: &str,
        authentication_type: Option<aziot_identity_common::hub::AuthMechanism>,
        managed_by: Option<String>,
    ) -> Result<aziot_identity_common::hub::Module, std::io::Error> {
        let uri = format!(
            "/devices/{}/modules/{}?api-version=2017-11-08-preview",
            percent_encoding::percent_encode(&self.device.device_id.as_bytes(), IOT_HUB_ENCODE_SET),
            percent_encoding::percent_encode(module_id.as_bytes(), IOT_HUB_ENCODE_SET),
        );

        let body = aziot_identity_common::hub::Module {
            module_id: module_id.into(),
            managed_by,
            device_id: self.device.device_id.clone(),
            generation_id: None,
            authentication: authentication_type,
        };

        let res = self
            .send_request(&uri, http::Method::PUT, Some(&body), true)
            .await?;
        let res = parse_response_body(res).await?;

        Ok(res)
    }

    pub async fn get_module(
        &self,
        module_id: &str,
    ) -> Result<aziot_identity_common::hub::Module, std::io::Error> {
        let uri = format!(
            "/devices/{}/modules/{}?api-version=2017-11-08-preview",
            percent_encoding::percent_encode(&self.device.device_id.as_bytes(), IOT_HUB_ENCODE_SET),
            percent_encoding::percent_encode(module_id.as_bytes(), IOT_HUB_ENCODE_SET),
        );

        let res = self
            .send_request::<()>(&uri, http::Method::GET, None, false)
            .await?;
        let res = parse_response_body(res).await?;

        Ok(res)
    }

    pub async fn get_modules(
        &self,
    ) -> Result<Vec<aziot_identity_common::hub::Module>, std::io::Error> {
        let uri = format!(
            "/devices/{}/modules?api-version=2017-11-08-preview",
            percent_encoding::percent_encode(&self.device.device_id.as_bytes(), IOT_HUB_ENCODE_SET),
        );

        let res = self
            .send_request::<()>(&uri, http::Method::GET, None, false)
            .await?;
        let res = parse_response_body(res).await?;

        Ok(res)
    }

    pub async fn delete_module(&self, module_id: &str) -> Result<(), std::io::Error> {
        let uri = format!(
            "/devices/{}/modules/{}?api-version=2017-11-08-preview",
            percent_encoding::percent_encode(&self.device.device_id.as_bytes(), IOT_HUB_ENCODE_SET),
            percent_encoding::percent_encode(module_id.as_bytes(), IOT_HUB_ENCODE_SET),
        );

        let res = self
            .send_request::<()>(&uri, http::Method::DELETE, None, true)
            .await?;
        parse_response_empty(res).await?;

        Ok(())
    }

    async fn send_request<TRequest>(
        &self,
        uri: &str,
        method: http::Method,
        body: Option<&TRequest>,
        add_if_match: bool,
    ) -> std::io::Result<hyper::Response<hyper::Body>>
    where
        TRequest: serde::Serialize,
    {
<<<<<<< HEAD
        let uri = format!("https://{}{}", hub_device.local_gateway_hostname, uri);
        log::info!("uri is {:?}", uri);

        let req = hyper::Request::builder().method(method).uri(uri);
        // `req` is consumed by both branches, so this cannot be replaced with `Option::map_or_else`
        //
        // Ref: https://github.com/rust-lang/rust-clippy/issues/5822
        #[allow(clippy::option_if_let_else)]
        let req = if let Some(body) = body {
            let body = serde_json::to_vec(body)
                .expect("serializing request body to JSON cannot fail")
                .into();
            req.header(hyper::header::CONTENT_TYPE, "application/json")
                .body(body)
        } else {
            req.body(hyper::Body::default())
        };

        let mut req = req.expect("cannot fail to create hyper request");

        if add_if_match {
            req.headers_mut().insert(
                hyper::header::IF_MATCH,
                hyper::header::HeaderValue::from_static("*"),
            );
        }

        let connector = match hub_device.credentials.clone() {
            aziot_identity_common::Credentials::SharedPrivateKey(key) => {
                let audience = format!(
                    "{}/devices/{}",
                    hub_device.iothub_hostname, hub_device.device_id
=======
        let uri = format!("https://{}{}", self.device.local_gateway_hostname, uri);

        let mut current_attempt = 1;
        let retry_limit = self.req_retries + 1;

        let res = loop {
            let req = hyper::Request::builder().method(&method).uri(&uri);

            // `req` is consumed by both branches, so this cannot be replaced with `Option::map_or_else`
            //
            // Ref: https://github.com/rust-lang/rust-clippy/issues/5822
            #[allow(clippy::option_if_let_else)]
            let req = if let Some(body) = body {
                let body = serde_json::to_vec(body)
                    .expect("serializing request body to JSON cannot fail")
                    .into();
                req.header(hyper::header::CONTENT_TYPE, "application/json")
                    .body(body)
            } else {
                req.body(hyper::Body::default())
            };
            let mut req = req.expect("cannot fail to create hyper request");

            if add_if_match {
                req.headers_mut().insert(
                    hyper::header::IF_MATCH,
                    hyper::header::HeaderValue::from_static("*"),
>>>>>>> 97e37701
                );
            }

            let connector = match self.device.credentials.clone() {
                aziot_identity_common::Credentials::SharedPrivateKey(key) => {
                    let audience = format!(
                        "{}/devices/{}",
                        self.device.iothub_hostname, self.device.device_id
                    );
                    let key_handle = self.key_client.load_key(&key).await?;
                    let (connector, token) = get_sas_connector(
                        &audience,
                        key_handle,
                        &*self.key_client,
                        self.proxy_uri.clone(),
                        false,
                    )
                    .await?;

                    let authorization_header_value =
                        hyper::header::HeaderValue::from_str(&token)
                            .map_err(|err| std::io::Error::new(std::io::ErrorKind::Other, err))?;
                    req.headers_mut()
                        .append(hyper::header::AUTHORIZATION, authorization_header_value);
                    connector
                }
                aziot_identity_common::Credentials::Tpm => {
                    let audience = format!(
                        "{}/devices/{}",
                        self.device.iothub_hostname, self.device.device_id
                    );
                    let (connector, token) = get_sas_connector(
                        &audience,
                        (),
                        &*self.tpm_client,
                        self.proxy_uri.clone(),
                        false,
                    )
                    .await?;

                    let authorization_header_value =
                        hyper::header::HeaderValue::from_str(&token)
                            .map_err(|err| std::io::Error::new(std::io::ErrorKind::Other, err))?;
                    req.headers_mut()
                        .append(hyper::header::AUTHORIZATION, authorization_header_value);
                    connector
                }
                aziot_identity_common::Credentials::X509 {
                    identity_cert,
                    identity_pk,
                } => {
                    get_x509_connector(
                        &identity_cert,
                        &identity_pk,
                        &self.key_client,
                        &mut *self.key_engine.lock().await,
                        &self.cert_client,
                        self.proxy_uri.clone(),
                    )
                    .await?
                }
            };

            let client: hyper::Client<_, hyper::Body> = hyper::Client::builder().build(connector);

            let err = match tokio::time::timeout(self.req_timeout, client.request(req)).await {
                Ok(res) => match res {
                    Ok(res) => break res,
                    Err(err) => {
                        if err.is_connect() {
                            // Network error.
                            std::io::Error::new(std::io::ErrorKind::NotConnected, err)
                        } else {
                            std::io::Error::new(std::io::ErrorKind::Other, err)
                        }
                    }
                },
                Err(err) => err.into(),
            };

            log::warn!(
                "Failed to communicate with IoT Hub (attempt {} of {}): {}",
                current_attempt,
                retry_limit,
                err
            );

            if current_attempt == retry_limit {
                return Err(err);
            }

            current_attempt += 1;
        };

        Ok(res)
    }
}

async fn parse_response_body<TResponse>(
    response: hyper::Response<hyper::Body>,
) -> std::io::Result<TResponse>
where
    TResponse: serde::de::DeserializeOwned,
{
    let (
        http::response::Parts {
            status: res_status_code,
            headers,
            ..
        },
        body,
    ) = response.into_parts();
    log::debug!("IoTHub response status {:?}", res_status_code);
    log::debug!("IoTHub response headers{:?}", headers);

    let mut is_json = false;
    for (header_name, header_value) in headers {
        if header_name == Some(hyper::header::CONTENT_TYPE) {
            let value = header_value
                .to_str()
                .map_err(|err| std::io::Error::new(std::io::ErrorKind::Other, err))?;
            if value.contains("application/json") {
                is_json = true;
            }
        }
    }

    let body = hyper::body::to_bytes(body)
        .await
        .map_err(|err| std::io::Error::new(std::io::ErrorKind::Other, err))?;

    let res: TResponse = match res_status_code {
        hyper::StatusCode::OK | hyper::StatusCode::CREATED => {
            if !is_json {
                return Err(std::io::Error::new(
                    std::io::ErrorKind::Other,
                    "malformed HTTP response",
                ));
            }
            let res = serde_json::from_slice(&body)
                .map_err(|err| std::io::Error::new(std::io::ErrorKind::Other, err))?;
            res
        }

        hyper::StatusCode::NOT_FOUND => {
            let res: crate::Error = serde_json::from_slice(&body)
                .map_err(|err| std::io::Error::new(std::io::ErrorKind::Other, err))?;
            return Err(std::io::Error::new(
                std::io::ErrorKind::NotFound,
                res.message,
            ));
        }

        res_status_code
            if res_status_code.is_client_error() || res_status_code.is_server_error() =>
        {
            let res: crate::Error = serde_json::from_slice(&body)
                .map_err(|err| std::io::Error::new(std::io::ErrorKind::Other, err))?;
            return Err(std::io::Error::new(std::io::ErrorKind::Other, res.message));
        }

        _ => {
            return Err(std::io::Error::new(
                std::io::ErrorKind::Other,
                "malformed HTTP response",
            ))
        }
    };
    Ok(res)
}

async fn parse_response_empty(response: hyper::Response<hyper::Body>) -> std::io::Result<()> {
    let (
        http::response::Parts {
            status: res_status_code,
            headers,
            ..
        },
        body,
    ) = response.into_parts();

    let body = hyper::body::to_bytes(body)
        .await
        .map_err(|err| std::io::Error::new(std::io::ErrorKind::Other, err))?;

    match res_status_code {
        hyper::StatusCode::NO_CONTENT => Ok(()),

        res_status_code
            if res_status_code.is_client_error() || res_status_code.is_server_error() =>
        {
            let mut is_json = false;
            for (header_name, header_value) in headers {
                if header_name == Some(hyper::header::CONTENT_TYPE) {
                    let value = header_value
                        .to_str()
                        .map_err(|err| std::io::Error::new(std::io::ErrorKind::Other, err))?;
                    if value.contains("application/json") {
                        is_json = true;
                    }
                }
            }

            if !is_json {
                return Err(std::io::Error::new(
                    std::io::ErrorKind::Other,
                    "malformed HTTP response",
                ));
            }

            let res: crate::Error = serde_json::from_slice(&body)
                .map_err(|err| std::io::Error::new(std::io::ErrorKind::Other, err))?;
            Err(std::io::Error::new(std::io::ErrorKind::Other, res.message))
        }

        _ => Err(std::io::Error::new(
            std::io::ErrorKind::Other,
            "malformed HTTP response",
        )),
    }
}

#[derive(Debug, serde::Deserialize, serde::Serialize)]
pub struct Error {
    #[serde(alias = "Message")]
    pub message: std::borrow::Cow<'static, str>,
}<|MERGE_RESOLUTION|>--- conflicted
+++ resolved
@@ -172,41 +172,8 @@
     where
         TRequest: serde::Serialize,
     {
-<<<<<<< HEAD
-        let uri = format!("https://{}{}", hub_device.local_gateway_hostname, uri);
+        let uri = format!("https://{}{}", self.device.local_gateway_hostname, uri);
         log::info!("uri is {:?}", uri);
-
-        let req = hyper::Request::builder().method(method).uri(uri);
-        // `req` is consumed by both branches, so this cannot be replaced with `Option::map_or_else`
-        //
-        // Ref: https://github.com/rust-lang/rust-clippy/issues/5822
-        #[allow(clippy::option_if_let_else)]
-        let req = if let Some(body) = body {
-            let body = serde_json::to_vec(body)
-                .expect("serializing request body to JSON cannot fail")
-                .into();
-            req.header(hyper::header::CONTENT_TYPE, "application/json")
-                .body(body)
-        } else {
-            req.body(hyper::Body::default())
-        };
-
-        let mut req = req.expect("cannot fail to create hyper request");
-
-        if add_if_match {
-            req.headers_mut().insert(
-                hyper::header::IF_MATCH,
-                hyper::header::HeaderValue::from_static("*"),
-            );
-        }
-
-        let connector = match hub_device.credentials.clone() {
-            aziot_identity_common::Credentials::SharedPrivateKey(key) => {
-                let audience = format!(
-                    "{}/devices/{}",
-                    hub_device.iothub_hostname, hub_device.device_id
-=======
-        let uri = format!("https://{}{}", self.device.local_gateway_hostname, uri);
 
         let mut current_attempt = 1;
         let retry_limit = self.req_retries + 1;
@@ -233,7 +200,6 @@
                 req.headers_mut().insert(
                     hyper::header::IF_MATCH,
                     hyper::header::HeaderValue::from_static("*"),
->>>>>>> 97e37701
                 );
             }
 
