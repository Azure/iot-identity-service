--- conflicted
+++ resolved
@@ -134,13 +134,11 @@
             endpoint: String,
             scope_id: String,
             registration_id: String,
-<<<<<<< HEAD
 
             #[serde(skip_serializing_if = "Option::is_none")]
             cert_policy: Option<aziot_identity_common::CertPolicy>,
-=======
+
             payload: Option<serde_json::Value>,
->>>>>>> a2759654
         },
         Manual {
             auth: String,
