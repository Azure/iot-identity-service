--- conflicted
+++ resolved
@@ -83,14 +83,10 @@
         };
 
         //TODO: get uid from UDS
-<<<<<<< HEAD
-        let identity = match inner
+        let identity = match api
             .get_identity(auth_id, self.id_type, &self.module_id)
             .await
         {
-=======
-        let identity = match api.get_identity(auth_id, "aziot", &self.module_id).await {
->>>>>>> 5e2070f7
             Ok(v) => v,
             Err(err) => return Err(super::to_http_error(&err)),
         };
