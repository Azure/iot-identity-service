// Copyright (c) Microsoft. All rights reserved.

mod create_or_list_module_identity;
mod get_aad_identity;
mod get_caller_identity;
mod get_device_identity;
mod get_trust_bundle;
mod get_update_or_delete_module_identity;
mod reprovision_device;

#[derive(Clone)]
pub struct Service {
    pub(crate) api: std::sync::Arc<futures_util::lock::Mutex<crate::Api>>,
}

http_common::make_service! {
    service: Service,
    api_version: aziot_identity_common_http::ApiVersion,
    routes: [
        create_or_list_module_identity::Route,
        get_caller_identity::Route,
        get_device_identity::Route,
        get_trust_bundle::Route,
        get_update_or_delete_module_identity::Route,
        reprovision_device::Route,
        get_aad_identity::Route,
    ],
}

fn to_http_error(err: &crate::Error) -> http_common::server::Error {
    let error_message = http_common::server::error_to_message(err);

    // TODO: When we get distributed tracing, associate these logs with the tracing ID.
    for line in error_message.split('\n') {
        log::log!(
            match err {
                crate::Error::Internal(_) => log::Level::Error,
                _ => log::Level::Info,
            },
            "!!! {}",
            line,
        );
    }

    match err {
        // Do not use error_message because we don't want to leak internal errors to the client.
        // Just return the top-level error, ie "internal error"
        crate::Error::Internal(_) => http_common::server::Error {
            status_code: hyper::StatusCode::INTERNAL_SERVER_ERROR,
            message: err.to_string().into(),
        },

        crate::error::Error::InvalidParameter(_, _)
        | crate::error::Error::DeviceNotFound
        | crate::error::Error::ModuleNotFound => http_common::server::Error {
            status_code: hyper::StatusCode::BAD_REQUEST,
            message: error_message.into(),
        },
<<<<<<< HEAD
        crate::error::Error::AADClient(_)
        | crate::error::Error::DPSClient(_)
=======

        crate::error::Error::DpsClient(_)
        | crate::error::Error::DpsNotSupportedInNestedMode
>>>>>>> 8fcc472c
        | crate::error::Error::HubClient(_)
        | crate::error::Error::KeyClient(_) => http_common::server::Error {
            status_code: hyper::StatusCode::NOT_FOUND,
            message: error_message.into(),
        },

        crate::error::Error::Authentication | crate::error::Error::Authorization => {
            http_common::server::Error {
                status_code: hyper::StatusCode::UNAUTHORIZED,
                message: error_message.into(),
            }
        }
    }
}<|MERGE_RESOLUTION|>--- conflicted
+++ resolved
@@ -56,14 +56,9 @@
             status_code: hyper::StatusCode::BAD_REQUEST,
             message: error_message.into(),
         },
-<<<<<<< HEAD
         crate::error::Error::AADClient(_)
-        | crate::error::Error::DPSClient(_)
-=======
-
-        crate::error::Error::DpsClient(_)
+        | crate::error::Error::DpsClient(_)
         | crate::error::Error::DpsNotSupportedInNestedMode
->>>>>>> 8fcc472c
         | crate::error::Error::HubClient(_)
         | crate::error::Error::KeyClient(_) => http_common::server::Error {
             status_code: hyper::StatusCode::NOT_FOUND,
