--- conflicted
+++ resolved
@@ -34,18 +34,7 @@
             .await
             .map_err(|err| super::to_http_error(&err))?;
 
-<<<<<<< HEAD
-            (
-                api.settings.provisioning.provisioning.clone(),
-                api.id_manager.get_dps_cert_policy(),
-            )
-        };
-
-        let res: aziot_identity_common_http::get_provisioning_info::Response = provisioning.into();
-        let res = http_common::server::response::json(hyper::StatusCode::OK, &res);
-=======
         let res = http_common::server::response::json(hyper::StatusCode::OK, &provisioning);
->>>>>>> 951d123b
         Ok(res)
     }
 
