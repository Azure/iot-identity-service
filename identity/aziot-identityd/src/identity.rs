--- conflicted
+++ resolved
@@ -366,18 +366,7 @@
         Error,
     > {
         let mut module_derived_name = module.module_id;
-<<<<<<< HEAD
-        module_derived_name.push(':');
-        module_derived_name.push_str(&module.generation_id.ok_or(Error::ModuleNotFound)?);
-
-        let mut primary_derived_name = module_derived_name.clone();
-        primary_derived_name.push(':');
-        primary_derived_name.push_str("primary");
-
-        let mut secondary_derived_name = module_derived_name;
-        secondary_derived_name.push(':');
-        secondary_derived_name.push_str("secondary");
-=======
+
         module_derived_name.push_str(&format!(
             ":{}",
             module.generation_id.ok_or(Error::ModuleNotFound)?
@@ -388,7 +377,6 @@
 
         let mut secondary_derived_name = module_derived_name;
         secondary_derived_name.push_str(":secondary");
->>>>>>> a5d4f25c
 
         let primary_key_handle = self
             .key_client
