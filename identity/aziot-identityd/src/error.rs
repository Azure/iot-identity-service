--- conflicted
+++ resolved
@@ -5,13 +5,9 @@
     Authentication,
     Authorization,
     DeviceNotFound,
-<<<<<<< HEAD
     AADClient(std::io::Error),
-    DPSClient(std::io::Error),
-=======
     DpsClient(std::io::Error),
     DpsNotSupportedInNestedMode,
->>>>>>> 8fcc472c
     HubClient(std::io::Error),
     KeyClient(std::io::Error),
     ModuleNotFound,
@@ -34,15 +30,11 @@
             Error::Authentication => f.write_str("authentication error"),
             Error::Authorization => f.write_str("authorization error"),
             Error::DeviceNotFound => f.write_str("device identity not found"),
-<<<<<<< HEAD
             Error::AADClient(_) => f.write_str("AAD client error"),
-            Error::DPSClient(_) => f.write_str("DPS client error"),
-=======
             Error::DpsClient(_) => f.write_str("DPS client error"),
             Error::DpsNotSupportedInNestedMode => {
                 f.write_str("DPS provisioning is not supported in nested mode")
             }
->>>>>>> 8fcc472c
             Error::HubClient(_) => f.write_str("Hub client error"),
             Error::KeyClient(_) => f.write_str("Key client error"),
             Error::ModuleNotFound => f.write_str("module identity not found"),
@@ -62,14 +54,10 @@
             | Error::DeviceNotFound
             | Error::DpsNotSupportedInNestedMode
             | Error::ModuleNotFound => None,
-<<<<<<< HEAD
             Error::AADClient(err)
-            | Error::DPSClient(err)
+            | Error::DpsClient(err)
             | Error::HubClient(err)
             | Error::KeyClient(err) => Some(err),
-=======
-            Error::DpsClient(err) | Error::HubClient(err) | Error::KeyClient(err) => Some(err),
->>>>>>> 8fcc472c
             Error::Internal(err) => Some(err),
             Error::InvalidParameter(_, err) => Some(&**err),
         }
