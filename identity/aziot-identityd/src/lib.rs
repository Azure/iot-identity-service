// Copyright (c) Microsoft. All rights reserved.

#![deny(rust_2018_idioms)]
#![warn(clippy::all, clippy::pedantic)]
#![allow(
    clippy::default_trait_access,
    clippy::let_and_return,
    clippy::let_unit_value,
    clippy::missing_errors_doc,
    clippy::module_name_repetitions,
    clippy::must_use_candidate,
    clippy::too_many_lines,
    clippy::type_complexity
)]
#![allow(dead_code)]

use std::sync::Arc;

pub mod auth;
pub mod error;
mod http;
pub mod identity;
pub mod settings;

pub use error::{Error, InternalError};

<<<<<<< HEAD
=======
/// This is the interval at which to poll DPS for registration assignment status
const DPS_ASSIGNMENT_RETRY_INTERVAL_SECS: u64 = 10;

/// This is the number of seconds to wait for DPS to complete assignment to a hub
const DPS_ASSIGNMENT_TIMEOUT_SECS: u64 = 120;

/// URI query parameter that identifies module identity type.
const ID_TYPE_AZIOT: &str = "aziot";

/// URI query parameter that identifies local identity type.
const ID_TYPE_LOCAL: &str = "local";

macro_rules! match_id_type {
    ($id_type:ident { $( $type:ident => $action:expr ,)+ }) => {
        if let Some(id_type) = $id_type {
            match id_type {
                $(
                    $type => $action,
                )+
                _ => Err(Error::invalid_parameter("type", format!("invalid type: {}", id_type))),
            }
        } else {
            Err(Error::invalid_parameter("type", "missing parameter"))
        }
    };
}

>>>>>>> 1ed1cb1a
pub async fn main(
    settings: settings::Settings,
) -> Result<(http_common::Connector, http::Service), Box<dyn std::error::Error>> {
    // Written to prev_settings_path if provisioning is successful.
    let settings_serialized = toml::to_vec(&settings).expect("serializing settings cannot fail");

    let homedir_path = &settings.homedir;
    let connector = settings.endpoints.aziot_identityd.clone();

    let mut prev_settings_path = homedir_path.clone();
    prev_settings_path.push("prev_state");

    let mut prev_device_info_path = homedir_path.clone();
    prev_device_info_path.push("device_info");

    if !homedir_path.exists() {
        let () =
            std::fs::create_dir_all(&homedir_path).map_err(error::InternalError::CreateHomeDir)?;
    }

    let (_pmap, hub_mset, local_mmap) = convert_to_map(&settings.principal);

    let authenticator = Box::new(|_| Ok(auth::AuthId::Unknown));

    // TODO: Enable SettingsAuthorizer once Unix Domain Sockets is ported over.
    // let authorizer = SettingsAuthorizer { pmap };
    // let authorizer = Box::new(authorizer);
    let authorizer = Box::new(|_| Ok(true));

    let api = Api::new(settings, local_mmap, authenticator, authorizer)?;
    let api = Arc::new(futures_util::lock::Mutex::new(api));

    {
        let mut api_ = api.lock().await;

        log::info!("Provisioning starting.");
        let provisioning = api_.provision_device().await?;
        log::info!("Provisioning complete.");

        let device_status = if let aziot_identity_common::ProvisioningStatus::Provisioned(device) =
            provisioning
        {
            let curr_hub_device_info = settings::HubDeviceInfo {
                hub_name: device.iothub_hostname,
                device_id: device.device_id,
            };
            let device_status = toml::to_string(&curr_hub_device_info)?;

            // Only consider the previous Hub modules if the current and previous Hub devices match.
            let prev_hub_mset = if prev_settings_path.exists() && prev_device_info_path.exists() {
                let prev_hub_device_info = settings::HubDeviceInfo::new(&prev_device_info_path)?;

                if prev_hub_device_info == Some(curr_hub_device_info) {
                    let prev_settings = settings::Settings::new(&prev_settings_path)?;
                    let (_, prev_hub_mset, _) = convert_to_map(&prev_settings.principal);
                    prev_hub_mset
                } else {
                    std::collections::BTreeSet::default()
                }
            } else {
                std::collections::BTreeSet::default()
            };

            let () = api_.init_hub_identities(prev_hub_mset, hub_mset).await?;
            log::info!("Identity reconciliation with IoT Hub complete.");

            device_status
        } else {
            settings::HubDeviceInfo::unprovisioned()
        };

        std::fs::write(prev_device_info_path, device_status)
            .map_err(error::InternalError::SaveDeviceInfo)?;
        let () = std::fs::write(prev_settings_path, &settings_serialized)
            .map_err(error::InternalError::SaveSettings)?;
    }

    let service = http::Service { api };

    Ok((connector, service))
}

pub struct Api {
    pub settings: settings::Settings,
    pub authenticator: Box<dyn auth::authentication::Authenticator<Error = Error> + Send + Sync>,
    pub authorizer: Box<dyn auth::authorization::Authorizer<Error = Error> + Send + Sync>,
    pub id_manager: identity::IdentityManager,
    pub local_identities:
        std::collections::BTreeMap<aziot_identity_common::ModuleId, Option<settings::LocalIdOpts>>,

    key_client: Arc<aziot_key_client_async::Client>,
    key_engine: Arc<futures_util::lock::Mutex<openssl2::FunctionalEngine>>,
    cert_client: Arc<aziot_cert_client_async::Client>,
    tpm_client: Arc<aziot_tpm_client_async::Client>,
}

impl Api {
    pub fn new(
        settings: settings::Settings,
        local_identities: std::collections::BTreeMap<
            aziot_identity_common::ModuleId,
            Option<settings::LocalIdOpts>,
        >,
        authenticator: Box<dyn auth::authentication::Authenticator<Error = Error> + Send + Sync>,
        authorizer: Box<dyn auth::authorization::Authorizer<Error = Error> + Send + Sync>,
    ) -> Result<Self, Error> {
        let key_service_connector = settings.endpoints.aziot_keyd.clone();

        let key_client = {
            let key_client = aziot_key_client_async::Client::new(
                aziot_key_common_http::ApiVersion::V2020_09_01,
                key_service_connector.clone(),
            );
            let key_client = Arc::new(key_client);
            key_client
        };

        let key_engine = {
            let key_client = aziot_key_client::Client::new(
                aziot_key_common_http::ApiVersion::V2020_09_01,
                key_service_connector,
            );
            let key_client = Arc::new(key_client);
            let key_engine = aziot_key_openssl_engine::load(key_client)
                .map_err(|err| Error::Internal(InternalError::LoadKeyOpensslEngine(err)))?;
            let key_engine = Arc::new(futures_util::lock::Mutex::new(key_engine));
            key_engine
        };

        let cert_client = {
            let cert_service_connector = settings.endpoints.aziot_certd.clone();
            let cert_client = aziot_cert_client_async::Client::new(
                aziot_cert_common_http::ApiVersion::V2020_09_01,
                cert_service_connector,
            );
            let cert_client = Arc::new(cert_client);
            cert_client
        };

        let tpm_client = {
            let tpm_service_connector = settings.endpoints.aziot_tpmd.clone();
            let tpm_client = aziot_tpm_client_async::Client::new(
                aziot_tpm_common_http::ApiVersion::V2020_09_01,
                tpm_service_connector,
            );
            let tpm_client = Arc::new(tpm_client);
            tpm_client
        };

        let id_manager = identity::IdentityManager::new(
            key_client.clone(),
            key_engine.clone(),
            cert_client.clone(),
            tpm_client.clone(),
            None,
        );

        Ok(Api {
            settings,
            authenticator,
            authorizer,
            id_manager,
            local_identities,

            key_client,
            key_engine,
            cert_client,
            tpm_client,
        })
    }

    pub async fn get_caller_identity(
        &self,
        auth_id: auth::AuthId,
    ) -> Result<aziot_identity_common::Identity, Error> {
        if !self.authorizer.authorize(auth::Operation {
            auth_id,
            op_type: auth::OperationType::GetDevice,
        })? {
            return Err(Error::Authorization);
        }

        self.id_manager.get_device_identity().await
    }

    pub async fn get_identity(
        &self,
        auth_id: auth::AuthId,
        id_type: Option<&str>,
        module_id: &str,
    ) -> Result<aziot_identity_common::Identity, Error> {
        if !self.authorizer.authorize(auth::Operation {
            auth_id,
            op_type: auth::OperationType::GetModule(String::from(module_id)),
        })? {
            return Err(Error::Authorization);
        }

        match_id_type!(id_type {
            ID_TYPE_AZIOT => self.id_manager.get_module_identity(module_id).await,
            ID_TYPE_LOCAL => self.issue_local_identity(module_id).await,
        })
    }

    pub async fn get_identities(
        &self,
        auth_id: auth::AuthId,
        id_type: Option<&str>,
    ) -> Result<Vec<aziot_identity_common::Identity>, Error> {
        if !self.authorizer.authorize(auth::Operation {
            auth_id,
            op_type: auth::OperationType::GetAllHubModules,
        })? {
            return Err(Error::Authorization);
        }

        match_id_type!(id_type {
            ID_TYPE_AZIOT => self.id_manager.get_module_identities().await,
        })
    }

    pub async fn get_device_identity(
        &self,
        auth_id: auth::AuthId,
        _idtype: &str,
    ) -> Result<aziot_identity_common::Identity, Error> {
        if !self.authorizer.authorize(auth::Operation {
            auth_id,
            op_type: auth::OperationType::GetDevice,
        })? {
            return Err(Error::Authorization);
        }

        self.id_manager.get_device_identity().await
    }

    pub async fn create_identity(
        &self,
        auth_id: auth::AuthId,
        id_type: Option<&str>,
        module_id: &str,
    ) -> Result<aziot_identity_common::Identity, Error> {
        if !self.authorizer.authorize(auth::Operation {
            auth_id,
            op_type: auth::OperationType::CreateModule(String::from(module_id)),
        })? {
            return Err(Error::Authorization);
        }

        match_id_type!( id_type {
            ID_TYPE_AZIOT => self.id_manager.create_module_identity(module_id).await,
        })
    }

    pub async fn update_identity(
        &self,
        auth_id: auth::AuthId,
        id_type: Option<&str>,
        module_id: &str,
    ) -> Result<aziot_identity_common::Identity, Error> {
        if !self.authorizer.authorize(auth::Operation {
            auth_id,
            op_type: auth::OperationType::UpdateModule(String::from(module_id)),
        })? {
            return Err(Error::Authorization);
        }

        match_id_type!(id_type {
            ID_TYPE_AZIOT => self.id_manager.update_module_identity(module_id).await,
        })
    }

    pub async fn delete_identity(
        &self,
        auth_id: auth::AuthId,
        id_type: Option<&str>,
        module_id: &str,
    ) -> Result<(), Error> {
        if !self.authorizer.authorize(auth::Operation {
            auth_id,
            op_type: auth::OperationType::DeleteModule(String::from(module_id)),
        })? {
            return Err(Error::Authorization);
        }

        match_id_type!(id_type {
            ID_TYPE_AZIOT => self.id_manager.delete_module_identity(module_id).await,
        })
    }

    pub async fn get_trust_bundle(
        &self,
        auth_id: auth::AuthId,
    ) -> Result<aziot_cert_common_http::Pem, Error> {
        if !self.authorizer.authorize(auth::Operation {
            auth_id,
            op_type: auth::OperationType::GetTrustBundle,
        })? {
            return Err(Error::Authorization);
        }

        //TODO: invoke get trust bundle
        Ok(aziot_cert_common_http::Pem {
            0: std::vec::Vec::default(),
        })
    }

    pub async fn reprovision_device(&mut self, auth_id: auth::AuthId) -> Result<(), Error> {
        if !self.authorizer.authorize(auth::Operation {
            auth_id,
            op_type: auth::OperationType::ReprovisionDevice,
        })? {
            return Err(Error::Authorization);
        }

        let _ = self.provision_device().await?;
        Ok(())
    }

    pub async fn init_hub_identities(
        &self,
        prev_module_set: std::collections::BTreeSet<aziot_identity_common::ModuleId>,
        mut current_module_set: std::collections::BTreeSet<aziot_identity_common::ModuleId>,
    ) -> Result<(), Error> {
        if prev_module_set.is_empty() && current_module_set.is_empty() {
            return Ok(());
        }

        let hub_module_ids = self.id_manager.get_module_identities().await?;

        for m in hub_module_ids {
            if let aziot_identity_common::Identity::Aziot(m) = m {
                if let Some(m) = m.module_id {
                    if !current_module_set.contains(&m) && prev_module_set.contains(&m) {
                        self.id_manager.delete_module_identity(&m.0).await?;
                        log::info!("Hub identity {:?} removed", &m.0);
                    } else if current_module_set.contains(&m) {
                        current_module_set.remove(&m);
                        log::info!("Hub identity {:?} already exists", &m.0);
                    }
                } else {
                    log::warn!("invalid identity type returned by get_module_identities");
                }
            }
        }

        for m in current_module_set {
            self.id_manager.create_module_identity(&m.0).await?;
            log::info!("Hub identity {:?} added", &m.0);
        }

        Ok(())
    }

    pub async fn provision_device(
        &mut self,
    ) -> Result<aziot_identity_common::ProvisioningStatus, Error> {
        let device = match self.settings.clone().provisioning.provisioning {
            settings::ProvisioningType::Manual {
                iothub_hostname,
                device_id,
                authentication,
            } => {
                let credentials = match authentication {
                    settings::ManualAuthMethod::SharedPrivateKey { device_id_pk } => {
                        aziot_identity_common::Credentials::SharedPrivateKey(device_id_pk)
                    }
                    settings::ManualAuthMethod::X509 {
                        identity_cert,
                        identity_pk,
                    } => {
                        self.create_identity_cert_if_not_exist_or_expired(
                            &identity_pk,
                            &identity_cert,
                            &device_id,
                        )
                        .await?;
                        aziot_identity_common::Credentials::X509 {
                            identity_cert,
                            identity_pk,
                        }
                    }
                };
                let device = aziot_identity_common::IoTHubDevice {
                    iothub_hostname,
                    device_id,
                    credentials,
                };
                self.id_manager.set_device(&device);
                aziot_identity_common::ProvisioningStatus::Provisioned(device)
            }
            settings::ProvisioningType::Dps {
                global_endpoint,
                scope_id,
                attestation,
            } => {
                async fn operation_to_iot_hub_device(
                    credentials: aziot_identity_common::Credentials,
                    operation: aziot_dps_client_async::model::RegistrationOperationStatus,
                ) -> Result<aziot_identity_common::IoTHubDevice, Error> {
                    let status = operation.status;
                    assert!(!status.eq_ignore_ascii_case("assigning"));

                    let mut state = operation.registration_state.ok_or(Error::DeviceNotFound)?;
                    let iothub_hostname = state.assigned_hub.get_or_insert("".into());
                    let device_id = state.device_id.get_or_insert("".into());
                    let device = aziot_identity_common::IoTHubDevice {
                        iothub_hostname: iothub_hostname.clone(),
                        device_id: device_id.clone(),
                        credentials,
                    };

                    Ok(device)
                }

                let dps_client = aziot_dps_client_async::Client::new(
                    &global_endpoint,
                    &scope_id,
                    self.key_client.clone(),
                    self.key_engine.clone(),
                    self.cert_client.clone(),
                    self.tpm_client.clone(),
                );

                let device = match attestation {
                    settings::DpsAttestationMethod::Tpm { registration_id } => {
                        let dps_auth_kind = aziot_dps_client_async::DpsAuthKind::Tpm;

                        let credential = aziot_identity_common::Credentials::Tpm;

                        let operation = dps_client
                            .register(&registration_id, &dps_auth_kind)
                            .await
                            .map_err(Error::DPSClient)?;

                        operation_to_iot_hub_device(credential, operation).await?
                    }
                    settings::DpsAttestationMethod::SymmetricKey {
                        registration_id,
                        symmetric_key,
                    } => {
                        let dps_auth_kind = aziot_dps_client_async::DpsAuthKind::SymmetricKey {
                            sas_key: symmetric_key.clone(),
                        };

                        let credential = aziot_identity_common::Credentials::SharedPrivateKey(
                            symmetric_key.clone(),
                        );

                        let operation = dps_client
                            .register(&registration_id, &dps_auth_kind)
                            .await
                            .map_err(Error::DPSClient)?;

                        operation_to_iot_hub_device(credential, operation).await?
                    }
                    settings::DpsAttestationMethod::X509 {
                        registration_id,
                        identity_cert,
                        identity_pk,
                    } => {
                        self.create_identity_cert_if_not_exist_or_expired(
                            &identity_pk,
                            &identity_cert,
                            &registration_id,
                        )
                        .await?;

                        let dps_auth_kind = aziot_dps_client_async::DpsAuthKind::X509 {
                            identity_cert: identity_cert.clone(),
                            identity_pk: identity_pk.clone(),
                        };

                        let credential = aziot_identity_common::Credentials::X509 {
                            identity_cert: identity_cert.clone(),
                            identity_pk: identity_pk.clone(),
                        };

                        let operation = dps_client
                            .register(&registration_id, &dps_auth_kind)
                            .await
                            .map_err(Error::DPSClient)?;

                        operation_to_iot_hub_device(credential, operation).await?
                    }
                };
                self.id_manager.set_device(&device);
                aziot_identity_common::ProvisioningStatus::Provisioned(device)
            }
            settings::ProvisioningType::None => {
                log::info!("Skipping provisioning with IoT Hub.");

                aziot_identity_common::ProvisioningStatus::Unprovisioned
            }
        };
        Ok(device)
    }

    async fn issue_local_identity(
        &self,
        module_id: &str,
    ) -> Result<aziot_identity_common::Identity, Error> {
        let localid = self.settings.localid.as_ref().ok_or_else(|| {
            Error::Internal(InternalError::BadSettings(std::io::Error::new(
                std::io::ErrorKind::InvalidInput,
                "no local id settings specified",
            )))
        })?;

        let local_identity = match self
            .local_identities
            .get(&aziot_identity_common::ModuleId(module_id.to_owned()))
        {
            None => {
                return Err(Error::invalid_parameter(
                    "module_id",
                    format!("no local identity found for {}", module_id),
                ))
            }
            Some(opts) => {
                let attributes =
                    opts.as_ref()
                        .map_or(
                            aziot_identity_common::LocalIdAttr::default(),
                            |opts| match opts {
                                settings::LocalIdOpts::X509 { attributes } => *attributes,
                            },
                        );

                // Generate new private key for local identity.
                let rsa = openssl::rsa::Rsa::generate(2048).map_err(|err| {
                    Error::Internal(InternalError::CreateCertificate(Box::new(err)))
                })?;
                let private_key = openssl::pkey::PKey::from_rsa(rsa).map_err(|err| {
                    Error::Internal(InternalError::CreateCertificate(Box::new(err)))
                })?;
                let private_key_pem = private_key.private_key_to_pem_pkcs8().map_err(|err| {
                    Error::Internal(InternalError::CreateCertificate(Box::new(err)))
                })?;
                let private_key_pem =
                    std::string::String::from_utf8(private_key_pem).map_err(|err| {
                        Error::Internal(InternalError::CreateCertificate(Box::new(err)))
                    })?;
                let public_key = private_key.public_key_to_pem().map_err(|err| {
                    Error::Internal(InternalError::CreateCertificate(Box::new(err)))
                })?;
                let public_key =
                    openssl::pkey::PKey::public_key_from_pem(&public_key).map_err(|err| {
                        Error::Internal(InternalError::CreateCertificate(Box::new(err)))
                    })?;

                // Create local identity CSR.
                let subject = format!("{}.{}", module_id, localid.domain);
                let csr = create_csr(&subject, &public_key, &private_key, Some(attributes))
                    .map_err(|err| {
                        Error::Internal(InternalError::CreateCertificate(Box::new(err)))
                    })?;
                let certificate = self
                    .cert_client
                    .create_cert(&module_id, &csr, None)
                    .await
                    .map_err(|err| {
                        Error::Internal(InternalError::CreateCertificate(Box::new(err)))
                    })?;
                let certificate = String::from_utf8(certificate).map_err(|err| {
                    Error::Internal(InternalError::CreateCertificate(Box::new(err)))
                })?;

                // Parse certificate expiration time.
                let expiration = get_cert_expiration(&certificate)?;

                aziot_identity_common::Identity::Local(aziot_identity_common::LocalIdSpec {
                    module_id: module_id.to_owned(),
                    auth: aziot_identity_common::LocalAuthenticationInfo {
                        private_key: private_key_pem,
                        certificate,
                        expiration,
                    },
                })
            }
        };

        Ok(local_identity)
    }

    async fn create_identity_cert_if_not_exist_or_expired(
        &self,
        identity_pk: &str,
        identity_cert: &str,
        subject: &str,
    ) -> Result<(), Error> {
        // Retrieve existing cert and check it for expiry.
        let device_id_cert = match self.cert_client.get_cert(identity_cert).await {
            Ok(pem) => {
                let cert = openssl::x509::X509::from_pem(&pem).map_err(|err| {
                    Error::Internal(InternalError::CreateCertificate(Box::new(err)))
                })?;
                let cert_expiration = cert.as_ref().not_after();
                let current_time = openssl::asn1::Asn1Time::days_from_now(0).map_err(|err| {
                    Error::Internal(InternalError::CreateCertificate(Box::new(err)))
                })?;
                let expiration_time = current_time.diff(cert_expiration).map_err(|err| {
                    Error::Internal(InternalError::CreateCertificate(Box::new(err)))
                })?;

                if expiration_time.days < 1 {
                    log::info!("{} has expired. Renewing certificate", identity_cert);

                    None
                } else {
                    Some(pem)
                }
            }
            Err(_) => {
                // TODO: Need to check if key exists.
                // If this function fails, delete any key it creates but don't delete an existing key.

                None
            }
        };

        // Create new certificate if needed.
        if device_id_cert.is_none() {
            let key_handle = self
                .key_client
                .create_key_pair_if_not_exists(identity_pk, Some("rsa-2048:*"))
                .await
                .map_err(|err| Error::Internal(InternalError::CreateCertificate(Box::new(err))))?;
            let key_handle = std::ffi::CString::new(key_handle.0)
                .map_err(|err| Error::Internal(InternalError::CreateCertificate(Box::new(err))))?;

            let mut key_engine = self.key_engine.lock().await;
            let private_key = key_engine
                .load_private_key(&key_handle)
                .map_err(|err| Error::Internal(InternalError::CreateCertificate(Box::new(err))))?;
            let public_key = key_engine
                .load_public_key(&key_handle)
                .map_err(|err| Error::Internal(InternalError::CreateCertificate(Box::new(err))))?;

            let result = async {
                let csr = create_csr(&subject, &public_key, &private_key, None).map_err(|err| {
                    Error::Internal(InternalError::CreateCertificate(Box::new(err)))
                })?;

                let _ = self
                    .cert_client
                    .create_cert(&identity_cert, &csr, None)
                    .await
                    .map_err(|err| {
                        Error::Internal(InternalError::CreateCertificate(Box::new(err)))
                    })?;

                Ok::<(), Error>(())
            }
            .await;

            if let Err(err) = result {
                // TODO: need to delete key from keyd.

                return Err(err);
            }
        }

        Ok(())
    }
}

fn create_csr(
    subject: &str,
    public_key: &openssl::pkey::PKeyRef<openssl::pkey::Public>,
    private_key: &openssl::pkey::PKeyRef<openssl::pkey::Private>,
    attributes: Option<aziot_identity_common::LocalIdAttr>,
) -> Result<Vec<u8>, openssl::error::ErrorStack> {
    let mut csr = openssl::x509::X509Req::builder()?;

    csr.set_version(0)?;

    if let Some(attr) = attributes {
        let mut extensions: openssl::stack::Stack<openssl::x509::X509Extension> =
            openssl::stack::Stack::new()?;

        // basicConstraints = critical, CA:FALSE
        let basic_constraints = openssl::x509::extension::BasicConstraints::new()
            .critical()
            .build()?;
        extensions.push(basic_constraints)?;

        // keyUsage = digitalSignature, nonRepudiation, keyEncipherment
        let key_usage = openssl::x509::extension::KeyUsage::new()
            .critical()
            .digital_signature()
            .non_repudiation()
            .key_encipherment()
            .build()?;
        extensions.push(key_usage)?;

        // extendedKeyUsage = critical, clientAuth
        // Always set (even for servers) because it's required for EST client certificate renewal.
        let mut extended_key_usage = openssl::x509::extension::ExtendedKeyUsage::new();
        extended_key_usage.critical();
        extended_key_usage.client_auth();

        if attr == aziot_identity_common::LocalIdAttr::Server {
            // extendedKeyUsage = serverAuth (in addition to clientAuth)
            extended_key_usage.server_auth();
        }

        let extended_key_usage = extended_key_usage.build()?;
        extensions.push(extended_key_usage)?;

        csr.add_extensions(&extensions)?;
    }

    let mut subject_name = openssl::x509::X509Name::builder()?;
    subject_name.append_entry_by_nid(openssl::nid::Nid::COMMONNAME, subject)?;
    let subject_name = subject_name.build();
    csr.set_subject_name(&subject_name)?;
    csr.set_pubkey(public_key)?;
    csr.sign(private_key, openssl::hash::MessageDigest::sha256())?;

    let csr = csr.build();
    let csr = csr.to_pem()?;
    Ok(csr)
}

pub struct SettingsAuthorizer {
    pub pmap: std::collections::BTreeMap<crate::auth::Uid, crate::settings::Principal>,
    pub mset: std::collections::BTreeSet<aziot_identity_common::ModuleId>,
}

impl auth::authorization::Authorizer for SettingsAuthorizer {
    type Error = Error;

    fn authorize(&self, o: auth::Operation) -> Result<bool, Self::Error> {
        match o.op_type {
            crate::auth::OperationType::GetModule(m) => {
                if let crate::auth::AuthId::LocalPrincipal(creds) = o.auth_id {
                    if let Some(p) = self.pmap.get(&crate::auth::Uid(creds.0)) {
                        let allow_id_type = p.id_type.clone().map_or(false, |i| {
                            i.contains(&aziot_identity_common::IdType::Module)
                        });

                        return Ok(p.name.0 == m && allow_id_type);
                    }
                }
            }
            crate::auth::OperationType::GetDevice => {
                if let crate::auth::AuthId::LocalPrincipal(creds) = o.auth_id {
                    if let Some(p) = self.pmap.get(&crate::auth::Uid(creds.0)) {
                        let allow_id_type = p
                            .id_type
                            .clone()
                            .map_or(true, |i| i.contains(&aziot_identity_common::IdType::Device));

                        return Ok(allow_id_type);
                    }
                }
            }
            crate::auth::OperationType::CreateModule(m)
            | crate::auth::OperationType::UpdateModule(m)
            | crate::auth::OperationType::DeleteModule(m) => {
                if let crate::auth::AuthId::LocalPrincipal(creds) = o.auth_id {
                    if let Some(p) = self.pmap.get(&crate::auth::Uid(creds.0)) {
                        return Ok(p.id_type == None
                            && !self.mset.contains(&aziot_identity_common::ModuleId(m)));
                    }
                }
            }
            crate::auth::OperationType::GetTrustBundle => return Ok(true),
            crate::auth::OperationType::GetAllHubModules
            | crate::auth::OperationType::ReprovisionDevice => {
                if let crate::auth::AuthId::LocalPrincipal(creds) = o.auth_id {
                    if let Some(p) = self.pmap.get(&crate::auth::Uid(creds.0)) {
                        return Ok(p.id_type == None);
                    }
                }
            }
        }
        Ok(false)
    }
}

fn get_cert_expiration(cert: &str) -> Result<String, Error> {
    let cert = openssl::x509::X509::from_pem(cert.as_bytes())
        .map_err(|err| Error::Internal(InternalError::CreateCertificate(Box::new(err))))?;

    let epoch = openssl::asn1::Asn1Time::from_unix(0).expect("unix epoch must be valid");
    let diff = epoch
        .diff(&cert.not_after())
        .map_err(|err| Error::Internal(InternalError::CreateCertificate(Box::new(err))))?;
    let diff = i64::from(diff.secs) + i64::from(diff.days) * 86400;
    let expiration = chrono::NaiveDateTime::from_timestamp(diff, 0);
    let expiration =
        chrono::DateTime::<chrono::Utc>::from_utc(expiration, chrono::Utc).to_rfc3339();

    Ok(expiration)
}

fn convert_to_map(
    principal: &[settings::Principal],
) -> (
    std::collections::BTreeMap<auth::Uid, settings::Principal>,
    std::collections::BTreeSet<aziot_identity_common::ModuleId>,
    std::collections::BTreeMap<aziot_identity_common::ModuleId, Option<settings::LocalIdOpts>>,
) {
    let mut local_mmap: std::collections::BTreeMap<
        aziot_identity_common::ModuleId,
        Option<settings::LocalIdOpts>,
    > = std::collections::BTreeMap::new();
    let mut module_mset: std::collections::BTreeSet<aziot_identity_common::ModuleId> =
        std::collections::BTreeSet::new();
    let mut pmap: std::collections::BTreeMap<auth::Uid, settings::Principal> =
        std::collections::BTreeMap::new();

    for p in principal {
        if let Some(id_type) = &p.id_type {
            for i in id_type {
                match i {
                    aziot_identity_common::IdType::Module => module_mset.insert(p.name.clone()),
                    aziot_identity_common::IdType::Local => local_mmap
                        .insert(p.name.clone(), p.localid.clone())
                        .is_none(),
                    _ => true,
                };
            }
        }

        pmap.insert(p.uid, p.clone());
    }

    (pmap, module_mset, local_mmap)
}

#[cfg(test)]
mod tests {
    use std::collections::BTreeSet;
    use std::path::Path;

    use aziot_identity_common::{IdType, LocalIdAttr, ModuleId};
    use http_common::Connector;

    use crate::auth::authorization::Authorizer;
    use crate::auth::{AuthId, Operation, OperationType, Uid};
    use crate::settings::{
        Endpoints, LocalId, LocalIdOpts, ManualAuthMethod, Principal, Provisioning,
        ProvisioningType, Settings,
    };
    use crate::SettingsAuthorizer;

    use super::{convert_to_map, Api};

    fn make_empty_settings() -> Settings {
        Settings {
            hostname: Default::default(),
            homedir: Default::default(),
            principal: Default::default(),
            provisioning: Provisioning {
                provisioning: ProvisioningType::Manual {
                    iothub_hostname: Default::default(),
                    device_id: Default::default(),
                    authentication: ManualAuthMethod::SharedPrivateKey {
                        device_id_pk: Default::default(),
                    },
                },
                dynamic_reprovisioning: Default::default(),
            },
            // Use unreachable endpoints for the defaults.
            endpoints: Endpoints {
                aziot_certd: Connector::Tcp {
                    host: "localhost".into(),
                    port: 0,
                },
                aziot_identityd: Connector::Tcp {
                    host: "localhost".into(),
                    port: 0,
                },
                aziot_keyd: Connector::Tcp {
                    host: "localhost".into(),
                    port: 0,
                },
                aziot_tpmd: Connector::Tcp {
                    host: "localhost".into(),
                    port: 0,
                },
            },
            localid: Default::default(),
        }
    }

    #[tokio::test]
    async fn init_identities_with_empty_args_exits_early() {
        let api = Api::new(
            make_empty_settings(),
            std::collections::BTreeMap::new(),
            Box::new(|_| Ok(AuthId::Unknown)),
            Box::new(|_| Ok(true)),
        )
        .unwrap();

        let result = api
            .init_hub_identities(BTreeSet::new(), BTreeSet::new())
            .await;
        result.unwrap();
    }

    #[test]
    fn convert_to_map_creates_principal_lookup() {
        let local_p: Principal = Principal {
            uid: Uid(1000),
            name: ModuleId(String::from("local1")),
            id_type: Some(vec![IdType::Local]),
            localid: None,
        };
        let module_p: Principal = Principal {
            uid: Uid(1001),
            name: ModuleId(String::from("module1")),
            id_type: Some(vec![IdType::Module]),
            localid: None,
        };
        let v = vec![module_p.clone(), local_p.clone()];
        let (map, _, _) = convert_to_map(&v);

        assert!(map.contains_key(&Uid(1000)));
        assert_eq!(map.get(&Uid(1000)).unwrap(), &local_p);
        assert!(map.contains_key(&Uid(1001)));
        assert_eq!(map.get(&Uid(1001)).unwrap(), &module_p);
    }

    #[test]
    fn convert_to_map_module_sets() {
        let v = vec![
            Principal {
                uid: Uid(1000),
                name: ModuleId("hubmodule".to_owned()),
                id_type: Some(vec![IdType::Module]),
                localid: None,
            },
            Principal {
                uid: Uid(1001),
                name: ModuleId("localmodule".to_owned()),
                id_type: Some(vec![IdType::Local]),
                localid: None,
            },
            Principal {
                uid: Uid(1002),
                name: ModuleId("globalmodule".to_owned()),
                id_type: Some(vec![IdType::Module, IdType::Local]),
                localid: None,
            },
        ];

        let (_, hub_modules, local_modules) = convert_to_map(&v);

        assert!(hub_modules.contains(&ModuleId("hubmodule".to_owned())));
        assert!(hub_modules.contains(&ModuleId("globalmodule".to_owned())));
        assert!(!hub_modules.contains(&ModuleId("localmodule".to_owned())));

        assert!(local_modules.contains_key(&ModuleId("localmodule".to_owned())));
        assert!(local_modules.contains_key(&ModuleId("globalmodule".to_owned())));
        assert!(!local_modules.contains_key(&ModuleId("hubmodule".to_owned())));
    }

    #[test]
    fn settings_test() {
        let settings = Settings::new(Path::new("test/good_auth_settings.toml")).unwrap();

        let localid = settings.localid.unwrap();
        assert_eq!(
            localid,
            LocalId {
                domain: "example.com".to_owned(),
            }
        );

        let (map, _, _) = convert_to_map(&settings.principal);
        assert_eq!(map.len(), 3);
        assert!(map.contains_key(&Uid(1003)));
        assert_eq!(map.get(&Uid(1003)).unwrap().uid, Uid(1003));
        assert_eq!(
            map.get(&Uid(1003)).unwrap().name,
            ModuleId(String::from("hostprocess2"))
        );
        assert_eq!(
            map.get(&Uid(1003)).unwrap().id_type,
            Some(vec![IdType::Module, IdType::Local])
        );
    }

    #[test]
    fn local_id_opts() {
        let s = Settings::new(std::path::Path::new("test/good_local_opts.toml")).unwrap();

        assert_eq!(
            &s.principal,
            &[
                Principal {
                    uid: Uid(1000),
                    name: ModuleId("module1".to_owned()),
                    id_type: Some(vec![IdType::Local]),
                    localid: None,
                },
                Principal {
                    uid: Uid(1001),
                    name: ModuleId("module2".to_owned()),
                    id_type: Some(vec![IdType::Local]),
                    localid: Some(LocalIdOpts::X509 {
                        attributes: LocalIdAttr::default()
                    }),
                },
                Principal {
                    uid: Uid(1002),
                    name: ModuleId("module3".to_owned()),
                    id_type: Some(vec![IdType::Local]),
                    localid: Some(LocalIdOpts::X509 {
                        attributes: LocalIdAttr::Server
                    }),
                },
            ]
        );
    }

    #[test]
    fn empty_auth_settings_deny_any_action() {
        let (pmap, mset, _) = convert_to_map(&[]);
        let auth = SettingsAuthorizer { pmap, mset };
        let operation = Operation {
            auth_id: AuthId::Unknown,
            op_type: OperationType::CreateModule(String::default()),
        };

        let res = auth.authorize(operation);

        match res {
            Ok(false) => (),
            _ => panic!("incorrect authorization returned"),
        }
    }
}<|MERGE_RESOLUTION|>--- conflicted
+++ resolved
@@ -24,14 +24,6 @@
 
 pub use error::{Error, InternalError};
 
-<<<<<<< HEAD
-=======
-/// This is the interval at which to poll DPS for registration assignment status
-const DPS_ASSIGNMENT_RETRY_INTERVAL_SECS: u64 = 10;
-
-/// This is the number of seconds to wait for DPS to complete assignment to a hub
-const DPS_ASSIGNMENT_TIMEOUT_SECS: u64 = 120;
-
 /// URI query parameter that identifies module identity type.
 const ID_TYPE_AZIOT: &str = "aziot";
 
@@ -53,7 +45,6 @@
     };
 }
 
->>>>>>> 1ed1cb1a
 pub async fn main(
     settings: settings::Settings,
 ) -> Result<(http_common::Connector, http::Service), Box<dyn std::error::Error>> {
