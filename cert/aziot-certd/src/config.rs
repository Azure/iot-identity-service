// Copyright (c) Microsoft. All rights reserved.

#[derive(Debug, PartialEq, serde::Deserialize, serde::Serialize)]
pub struct Config {
    /// Path of home directory.
    pub homedir_path: std::path::PathBuf,

    /// Configuration of how new certificates should be issued.
    #[serde(default)]
    pub cert_issuance: CertIssuance,

    /// Map of preloaded certs from their ID to their location.
    #[serde(default)]
    pub preloaded_certs: std::collections::BTreeMap<String, PreloadedCert>,

    /// Map of service names to endpoint URIs.
    ///
    /// Only configurable in debug builds for the sake of tests.
<<<<<<< HEAD
    #[serde(default)]
    #[cfg_attr(not(debug_assertions), serde(skip))]
=======
    #[serde(default, skip_serializing)]
    #[cfg_attr(not(debug_assertions), serde(skip_deserializing))]
>>>>>>> 66c8e9f0
    pub endpoints: Endpoints,
}

/// Configuration of how new certificates should be issued.
#[derive(Debug, Default, PartialEq, serde::Deserialize, serde::Serialize)]
pub struct CertIssuance {
    /// Configuration of parameters for issuing certs via EST.
<<<<<<< HEAD
    pub(crate) est: Option<Est>,

    /// Configuration of parameters for issuing certs via a local CA cert.
    pub(crate) local_ca: Option<LocalCa>,

    /// Map of certificate IDs to the details used to issue them.
    #[serde(flatten)]
    pub(crate) certs: std::collections::BTreeMap<String, CertIssuanceOptions>,
=======
    pub est: Option<Est>,

    /// Configuration of parameters for issuing certs via a local CA cert.
    pub local_ca: Option<LocalCa>,

    /// Map of certificate IDs to the details used to issue them.
    #[serde(flatten)]
    pub certs: std::collections::BTreeMap<String, CertIssuanceOptions>,
>>>>>>> 66c8e9f0
}

/// Configuration of parameters for issuing certs via EST.
#[derive(Debug, PartialEq)]
<<<<<<< HEAD
pub(crate) struct Est {
    /// Authentication parameters for the EST server.
    pub(crate) auth: EstAuth,

    /// List of certs that should be treated as trusted roots for validating the EST server's TLS certificate.
    pub(crate) trusted_certs: Vec<String>,
=======
pub struct Est {
    /// Authentication parameters for the EST server.
    pub auth: EstAuth,

    /// List of certs that should be treated as trusted roots for validating the EST server's TLS certificate.
    pub trusted_certs: Vec<String>,
>>>>>>> 66c8e9f0

    /// Map of certificate IDs to EST endpoint URLs.
    ///
    /// The special key "default" is used as a fallback for certs whose ID is not explicitly listed in this map.
<<<<<<< HEAD
    pub(crate) urls: std::collections::BTreeMap<String, url::Url>,
=======
    pub urls: std::collections::BTreeMap<String, url::Url>,
>>>>>>> 66c8e9f0
}

/// Authentication parameters for the EST server.
///
/// Note that EST servers may be configured to have only basic auth, only TLS client cert auth, or both.
#[derive(Debug, PartialEq)]
<<<<<<< HEAD
pub(crate) struct EstAuth {
    /// Authentication parameters when using basic HTTP authentication.
    pub(crate) basic: Option<EstAuthBasic>,

    /// Authentication parameters when using TLS client cert authentication.
    pub(crate) x509: Option<EstAuthX509>,
=======
pub struct EstAuth {
    /// Authentication parameters when using basic HTTP authentication.
    pub basic: Option<EstAuthBasic>,

    /// Authentication parameters when using TLS client cert authentication.
    pub x509: Option<EstAuthX509>,
>>>>>>> 66c8e9f0
}

/// Authentication parameters when using basic HTTP authentication.
#[derive(Debug, PartialEq)]
<<<<<<< HEAD
pub(crate) struct EstAuthBasic {
    pub(crate) username: String,
    pub(crate) password: String,
=======
pub struct EstAuthBasic {
    pub username: String,
    pub password: String,
>>>>>>> 66c8e9f0
}

/// Authentication parameters when using TLS client cert authentication.
#[derive(Debug, PartialEq)]
<<<<<<< HEAD
pub(crate) struct EstAuthX509 {
=======
pub struct EstAuthX509 {
>>>>>>> 66c8e9f0
    /// Cert ID and private key ID for the identity cert.
    ///
    /// If this cert does not exist, it will be requested from the EST server,
    /// with the bootstrap identity cert used as the initial TLS client cert.
<<<<<<< HEAD
    pub(crate) identity: (String, String),
=======
    pub identity: (String, String),
>>>>>>> 66c8e9f0

    /// Cert ID and private key ID for the bootstrap identity cert.
    ///
    /// This is needed if the cert indicated by `identity` does not exist
    /// and thus also needs to be requested from the EST server.
<<<<<<< HEAD
    pub(crate) bootstrap_identity: Option<(String, String)>,
}

=======
    pub bootstrap_identity: Option<(String, String)>,
}

#[derive(Debug, serde::Deserialize, serde::Serialize)]
pub(crate) struct EstInner {
    username: Option<String>,
    password: Option<String>,

    identity_cert: Option<String>,
    identity_pk: Option<String>,
    bootstrap_identity_cert: Option<String>,
    bootstrap_identity_pk: Option<String>,

    #[serde(default)]
    trusted_certs: Vec<String>,

    urls: std::collections::BTreeMap<String, url::Url>,
}

>>>>>>> 66c8e9f0
impl<'de> serde::Deserialize<'de> for Est {
    fn deserialize<D>(deserializer: D) -> Result<Self, D::Error>
    where
        D: serde::de::Deserializer<'de>,
    {
<<<<<<< HEAD
        #[derive(Debug, serde::Deserialize)]
        pub(crate) struct EstInner {
            username: Option<String>,
            password: Option<String>,

            identity_cert: Option<String>,
            identity_pk: Option<String>,
            bootstrap_identity_cert: Option<String>,
            bootstrap_identity_pk: Option<String>,

            #[serde(default)]
            trusted_certs: Vec<String>,

            urls: std::collections::BTreeMap<String, url::Url>,
        }

=======
>>>>>>> 66c8e9f0
        let inner: EstInner = serde::Deserialize::deserialize(deserializer)?;

        let auth_basic = match (inner.username, inner.password) {
            (Some(username), Some(password)) => Some(EstAuthBasic { username, password }),

            (Some(_), None) => return Err(serde::de::Error::missing_field("password")),

            (None, Some(_)) => return Err(serde::de::Error::missing_field("username")),

            (None, None) => None,
        };

        let auth_x509 = match (inner.identity_cert, inner.identity_pk) {
            (Some(identity_cert), Some(identity_pk)) => {
                let identity = (identity_cert, identity_pk);

                let bootstrap_identity =
                    match (inner.bootstrap_identity_cert, inner.bootstrap_identity_pk) {
                        (Some(bootstrap_identity_cert), Some(bootstrap_identity_pk)) => {
                            Some((bootstrap_identity_cert, bootstrap_identity_pk))
                        }
                        (Some(_), None) => {
                            return Err(serde::de::Error::missing_field("bootstrap_identity_pk"))
                        }
                        (None, Some(_)) => {
                            return Err(serde::de::Error::missing_field("bootstrap_identity_cert"))
                        }
                        (None, None) => None,
                    };

                Some(EstAuthX509 {
                    identity,
                    bootstrap_identity,
                })
            }

            (Some(_), None) => return Err(serde::de::Error::missing_field("identity_pk")),

            (None, Some(_)) => return Err(serde::de::Error::missing_field("identity_cert")),

            (None, None) => None,
        };

        let trusted_certs = inner.trusted_certs;

        let urls = inner.urls;

        Ok(Est {
            auth: EstAuth {
                basic: auth_basic,
                x509: auth_x509,
            },
            trusted_certs,
            urls,
        })
    }
<<<<<<< HEAD
}

/// Configuration of parameters for issuing certs via a local CA cert.
#[derive(Debug, PartialEq, serde::Deserialize)]
pub(crate) struct LocalCa {
    /// Certificate ID.
    pub(crate) cert: String,

    /// Private key ID.
    pub(crate) pk: String,
}

/// Details for issuing a single cert.
#[derive(Clone, Debug, PartialEq, serde::Deserialize)]
pub(crate) struct CertIssuanceOptions {
    /// The method used to issue a certificate.
    pub(crate) method: CertIssuanceMethod,

    /// Common name for the issued certificate. Defaults to the common name specified in CSR if not provided.
    pub(crate) common_name: Option<String>,
=======
}

impl serde::Serialize for Est {
    fn serialize<S>(&self, serializer: S) -> Result<S::Ok, S::Error>
    where
        S: serde::ser::Serializer,
    {
        let mut inner = EstInner {
            username: None,
            password: None,

            identity_cert: None,
            identity_pk: None,
            bootstrap_identity_cert: None,
            bootstrap_identity_pk: None,

            trusted_certs: self.trusted_certs.clone(),

            urls: self.urls.clone(),
        };

        if let Some(basic) = &self.auth.basic {
            inner.username = Some(basic.username.clone());
            inner.password = Some(basic.password.clone());
        }

        if let Some(x509) = &self.auth.x509 {
            inner.identity_cert = Some(x509.identity.0.clone());
            inner.identity_pk = Some(x509.identity.1.clone());

            if let Some(bootstrap_identity) = &x509.bootstrap_identity {
                inner.bootstrap_identity_cert = Some(bootstrap_identity.0.clone());
                inner.bootstrap_identity_pk = Some(bootstrap_identity.1.clone());
            }
        }

        inner.serialize(serializer)
    }
}

/// Configuration of parameters for issuing certs via a local CA cert.
#[derive(Debug, PartialEq, serde::Deserialize, serde::Serialize)]
pub struct LocalCa {
    /// Certificate ID.
    pub cert: String,

    /// Private key ID.
    pub pk: String,
}

/// Details for issuing a single cert.
#[derive(Clone, Debug, PartialEq, serde::Deserialize, serde::Serialize)]
pub struct CertIssuanceOptions {
    /// The method used to issue a certificate.
    pub method: CertIssuanceMethod,

    /// Common name for the issued certificate. Defaults to the common name specified in CSR if not provided.
    pub common_name: Option<String>,
>>>>>>> 66c8e9f0

    /// Number of days between cert issuance and expiry. Applies to local_ca and self_signed issuance methods.
    /// If not provided, defaults to 30.
    #[serde(default, deserialize_with = "deserialize_expiry_days")]
<<<<<<< HEAD
    pub(crate) expiry_days: Option<u32>,
=======
    pub expiry_days: Option<u32>,
>>>>>>> 66c8e9f0
}

fn deserialize_expiry_days<'de, D>(deserializer: D) -> Result<Option<u32>, D::Error>
where
    D: serde::de::Deserializer<'de>,
{
    let result: Option<u32> = serde::Deserialize::deserialize(deserializer)?;

    if result == Some(0) {
        return Err(serde::de::Error::custom(
            "expiry_days must be greater than 0",
        ));
    }

    Ok(result)
}

/// The method used to issue a certificate.
<<<<<<< HEAD
#[derive(Clone, Copy, Debug, PartialEq)]
pub(crate) enum CertIssuanceMethod {
=======
#[derive(Clone, Copy, Debug, PartialEq, serde::Deserialize, serde::Serialize)]
#[serde(rename_all = "snake_case")]
pub enum CertIssuanceMethod {
>>>>>>> 66c8e9f0
    /// The certificate is to be issued via EST.
    Est,

    /// The certificate is to be issued via a local CA cert.
    LocalCa,

    /// The certificate is to be self-signed.
    SelfSigned,
<<<<<<< HEAD
}

impl<'de> serde::Deserialize<'de> for CertIssuanceMethod {
    fn deserialize<D>(deserializer: D) -> Result<Self, D::Error>
    where
        D: serde::de::Deserializer<'de>,
    {
        struct Visitor;

        impl<'de> serde::de::Visitor<'de> for Visitor {
            type Value = CertIssuanceMethod;

            fn expecting(&self, f: &mut std::fmt::Formatter<'_>) -> std::fmt::Result {
                f.write_str(stringify!(CertIssuanceMethod))
            }

            fn visit_str<E>(self, v: &str) -> Result<Self::Value, E>
            where
                E: serde::de::Error,
            {
                match v {
                    "est" => Ok(CertIssuanceMethod::Est),
                    "local_ca" => Ok(CertIssuanceMethod::LocalCa),
                    "self_signed" => Ok(CertIssuanceMethod::SelfSigned),
                    v => Err(serde::de::Error::invalid_value(
                        serde::de::Unexpected::Str(v),
                        &r#"one of "est" or "local_ca" or "self_signed""#,
                    )),
                }
            }
        }

        deserializer.deserialize_str(Visitor)
    }
=======
>>>>>>> 66c8e9f0
}

/// The location of a preloaded cert.
#[derive(Debug, PartialEq, serde::Deserialize, serde::Serialize)]
#[serde(untagged)]
pub enum PreloadedCert {
    /// A URI for the location.
    ///
    /// Only `file://` URIs are supported.
    Uri(url::Url),

    /// A list of IDs of other certs, preloaded or otherwise.
    ///
    /// If an element of the list references a preloaded cert's ID, that preloaded cert must be a URI rather than another list.
    Ids(Vec<String>),
}

/// Map of service names to endpoint URIs.
#[derive(Debug, PartialEq, serde::Deserialize, serde::Serialize)]
pub struct Endpoints {
    /// The endpoint that the certd service binds to.
    pub aziot_certd: http_common::Connector,

    /// The endpoint that the keyd service binds to.
    pub aziot_keyd: http_common::Connector,
}

impl Default for Endpoints {
    fn default() -> Self {
        Endpoints {
            aziot_certd: http_common::Connector::Unix {
                socket_path: std::path::Path::new("/run/aziot/certd.sock").into(),
            },
            aziot_keyd: http_common::Connector::Unix {
                socket_path: std::path::Path::new("/run/aziot/keyd.sock").into(),
            },
        }
    }
}

#[cfg(test)]
mod tests {
    #[test]
    fn parse_config() {
        let actual = r#"
homedir_path = "/var/lib/aziot/certd"

[cert_issuance]
device-ca = { method = "est", common_name = "custom-name" }
device-id = { method = "est" }
module-id = { method = "self_signed", expiry_days = 90, common_name = "custom-name"}
module-server = { method = "local_ca" }

[cert_issuance.est]
method = "x509"
identity_cert = "est-id"
identity_pk = "est-id"
bootstrap_identity_cert = "bootstrap"
bootstrap_identity_pk = "bootstrap"
trusted_certs = [
	"est-ca",
]

[cert_issuance.est.urls]
default = "https://estendpoint.com/.well-known/est/simpleenroll"
est-id = "https://estendpoint.com/.well-known/est/est-id/simpleenroll"
device-id = "https://estendpoint.com/.well-known/est/device-id/simpleenroll"
device-ca = "https://estendpoint.com/.well-known/est/device-ca/simpleenroll"

[preloaded_certs]
bootstrap = "file:///var/secrets/bootstrap.cer"
est-ca = "file:///var/secrets/est-ca.cer"
trust-bundle = [
	"est-ca",
]
"#;

        let actual: super::Config = toml::from_str(actual).unwrap();
        assert_eq!(
            actual,
            super::Config {
                homedir_path: "/var/lib/aziot/certd".into(),

                cert_issuance: super::CertIssuance {
                    est: Some(super::Est {
                        auth: super::EstAuth {
                            basic: None,
                            x509: Some(super::EstAuthX509 {
                                identity: ("est-id".to_owned(), "est-id".to_owned()),
                                bootstrap_identity: Some((
                                    "bootstrap".to_owned(),
                                    "bootstrap".to_owned()
                                )),
                            }),
                        },
                        trusted_certs: vec!["est-ca".to_owned(),],
                        urls: vec![
                            (
                                "default".to_owned(),
                                "https://estendpoint.com/.well-known/est/simpleenroll"
                                    .parse()
                                    .unwrap()
                            ),
                            (
                                "est-id".to_owned(),
                                "https://estendpoint.com/.well-known/est/est-id/simpleenroll"
                                    .parse()
                                    .unwrap()
                            ),
                            (
                                "device-id".to_owned(),
                                "https://estendpoint.com/.well-known/est/device-id/simpleenroll"
                                    .parse()
                                    .unwrap()
                            ),
                            (
                                "device-ca".to_owned(),
                                "https://estendpoint.com/.well-known/est/device-ca/simpleenroll"
                                    .parse()
                                    .unwrap()
                            ),
                        ]
                        .into_iter()
                        .collect(),
                    }),

                    local_ca: None,

                    certs: [
                        (
                            "device-ca",
                            super::CertIssuanceOptions {
                                method: super::CertIssuanceMethod::Est,
                                common_name: Some("custom-name".to_owned()),
                                expiry_days: None,
                            }
                        ),
                        (
                            "device-id",
                            super::CertIssuanceOptions {
                                method: super::CertIssuanceMethod::Est,
                                common_name: None,
                                expiry_days: None,
                            }
                        ),
                        (
                            "module-id",
                            super::CertIssuanceOptions {
                                method: super::CertIssuanceMethod::SelfSigned,
                                common_name: Some("custom-name".to_owned()),
                                expiry_days: Some(90),
                            }
                        ),
                        (
                            "module-server",
                            super::CertIssuanceOptions {
                                method: super::CertIssuanceMethod::LocalCa,
                                common_name: None,
                                expiry_days: None,
                            }
                        ),
                    ]
                    .iter()
                    .map(|(id, options)| ((*id).to_owned(), options.clone()))
                    .collect(),
                },

                preloaded_certs: vec![
                    (
                        "bootstrap".to_owned(),
                        super::PreloadedCert::Uri(
                            "file:///var/secrets/bootstrap.cer".parse().unwrap()
                        )
                    ),
                    (
                        "est-ca".to_owned(),
                        super::PreloadedCert::Uri(
                            "file:///var/secrets/est-ca.cer".parse().unwrap()
                        )
                    ),
                    (
                        "trust-bundle".to_owned(),
                        super::PreloadedCert::Ids(vec!["est-ca".to_owned()])
                    ),
                ]
                .into_iter()
                .collect(),

                endpoints: super::Endpoints {
                    aziot_certd: http_common::Connector::Unix {
                        socket_path: std::path::Path::new("/run/aziot/certd.sock").into()
                    },
                    aziot_keyd: http_common::Connector::Unix {
                        socket_path: std::path::Path::new("/run/aziot/keyd.sock").into()
                    },
                },
            }
        );
    }

    #[cfg(debug_assertions)]
    #[test]
    fn parse_config_with_explicit_endpoints() {
        let actual = r#"
homedir_path = "/var/lib/aziot/certd"

[endpoints]
aziot_keyd = "unix:///run/aziot/keyd.sock"
aziot_certd = "unix:///run/aziot/certd.sock"
"#;

        let actual: super::Config = toml::from_str(actual).unwrap();
        assert_eq!(
            actual,
            super::Config {
                homedir_path: "/var/lib/aziot/certd".into(),

                cert_issuance: Default::default(),

                preloaded_certs: Default::default(),

                endpoints: super::Endpoints {
                    aziot_certd: http_common::Connector::Unix {
                        socket_path: std::path::Path::new("/run/aziot/certd.sock").into()
                    },
                    aziot_keyd: http_common::Connector::Unix {
                        socket_path: std::path::Path::new("/run/aziot/keyd.sock").into()
                    },
                },
            }
        );
    }
}<|MERGE_RESOLUTION|>--- conflicted
+++ resolved
@@ -16,13 +16,8 @@
     /// Map of service names to endpoint URIs.
     ///
     /// Only configurable in debug builds for the sake of tests.
-<<<<<<< HEAD
-    #[serde(default)]
-    #[cfg_attr(not(debug_assertions), serde(skip))]
-=======
     #[serde(default, skip_serializing)]
     #[cfg_attr(not(debug_assertions), serde(skip_deserializing))]
->>>>>>> 66c8e9f0
     pub endpoints: Endpoints,
 }
 
@@ -30,16 +25,6 @@
 #[derive(Debug, Default, PartialEq, serde::Deserialize, serde::Serialize)]
 pub struct CertIssuance {
     /// Configuration of parameters for issuing certs via EST.
-<<<<<<< HEAD
-    pub(crate) est: Option<Est>,
-
-    /// Configuration of parameters for issuing certs via a local CA cert.
-    pub(crate) local_ca: Option<LocalCa>,
-
-    /// Map of certificate IDs to the details used to issue them.
-    #[serde(flatten)]
-    pub(crate) certs: std::collections::BTreeMap<String, CertIssuanceOptions>,
-=======
     pub est: Option<Est>,
 
     /// Configuration of parameters for issuing certs via a local CA cert.
@@ -48,97 +33,55 @@
     /// Map of certificate IDs to the details used to issue them.
     #[serde(flatten)]
     pub certs: std::collections::BTreeMap<String, CertIssuanceOptions>,
->>>>>>> 66c8e9f0
 }
 
 /// Configuration of parameters for issuing certs via EST.
 #[derive(Debug, PartialEq)]
-<<<<<<< HEAD
-pub(crate) struct Est {
-    /// Authentication parameters for the EST server.
-    pub(crate) auth: EstAuth,
-
-    /// List of certs that should be treated as trusted roots for validating the EST server's TLS certificate.
-    pub(crate) trusted_certs: Vec<String>,
-=======
 pub struct Est {
     /// Authentication parameters for the EST server.
     pub auth: EstAuth,
 
     /// List of certs that should be treated as trusted roots for validating the EST server's TLS certificate.
     pub trusted_certs: Vec<String>,
->>>>>>> 66c8e9f0
 
     /// Map of certificate IDs to EST endpoint URLs.
     ///
     /// The special key "default" is used as a fallback for certs whose ID is not explicitly listed in this map.
-<<<<<<< HEAD
-    pub(crate) urls: std::collections::BTreeMap<String, url::Url>,
-=======
     pub urls: std::collections::BTreeMap<String, url::Url>,
->>>>>>> 66c8e9f0
 }
 
 /// Authentication parameters for the EST server.
 ///
 /// Note that EST servers may be configured to have only basic auth, only TLS client cert auth, or both.
 #[derive(Debug, PartialEq)]
-<<<<<<< HEAD
-pub(crate) struct EstAuth {
-    /// Authentication parameters when using basic HTTP authentication.
-    pub(crate) basic: Option<EstAuthBasic>,
-
-    /// Authentication parameters when using TLS client cert authentication.
-    pub(crate) x509: Option<EstAuthX509>,
-=======
 pub struct EstAuth {
     /// Authentication parameters when using basic HTTP authentication.
     pub basic: Option<EstAuthBasic>,
 
     /// Authentication parameters when using TLS client cert authentication.
     pub x509: Option<EstAuthX509>,
->>>>>>> 66c8e9f0
 }
 
 /// Authentication parameters when using basic HTTP authentication.
 #[derive(Debug, PartialEq)]
-<<<<<<< HEAD
-pub(crate) struct EstAuthBasic {
-    pub(crate) username: String,
-    pub(crate) password: String,
-=======
 pub struct EstAuthBasic {
     pub username: String,
     pub password: String,
->>>>>>> 66c8e9f0
 }
 
 /// Authentication parameters when using TLS client cert authentication.
 #[derive(Debug, PartialEq)]
-<<<<<<< HEAD
-pub(crate) struct EstAuthX509 {
-=======
 pub struct EstAuthX509 {
->>>>>>> 66c8e9f0
     /// Cert ID and private key ID for the identity cert.
     ///
     /// If this cert does not exist, it will be requested from the EST server,
     /// with the bootstrap identity cert used as the initial TLS client cert.
-<<<<<<< HEAD
-    pub(crate) identity: (String, String),
-=======
     pub identity: (String, String),
->>>>>>> 66c8e9f0
 
     /// Cert ID and private key ID for the bootstrap identity cert.
     ///
     /// This is needed if the cert indicated by `identity` does not exist
     /// and thus also needs to be requested from the EST server.
-<<<<<<< HEAD
-    pub(crate) bootstrap_identity: Option<(String, String)>,
-}
-
-=======
     pub bootstrap_identity: Option<(String, String)>,
 }
 
@@ -158,31 +101,11 @@
     urls: std::collections::BTreeMap<String, url::Url>,
 }
 
->>>>>>> 66c8e9f0
 impl<'de> serde::Deserialize<'de> for Est {
     fn deserialize<D>(deserializer: D) -> Result<Self, D::Error>
     where
         D: serde::de::Deserializer<'de>,
     {
-<<<<<<< HEAD
-        #[derive(Debug, serde::Deserialize)]
-        pub(crate) struct EstInner {
-            username: Option<String>,
-            password: Option<String>,
-
-            identity_cert: Option<String>,
-            identity_pk: Option<String>,
-            bootstrap_identity_cert: Option<String>,
-            bootstrap_identity_pk: Option<String>,
-
-            #[serde(default)]
-            trusted_certs: Vec<String>,
-
-            urls: std::collections::BTreeMap<String, url::Url>,
-        }
-
-=======
->>>>>>> 66c8e9f0
         let inner: EstInner = serde::Deserialize::deserialize(deserializer)?;
 
         let auth_basic = match (inner.username, inner.password) {
@@ -239,28 +162,6 @@
             urls,
         })
     }
-<<<<<<< HEAD
-}
-
-/// Configuration of parameters for issuing certs via a local CA cert.
-#[derive(Debug, PartialEq, serde::Deserialize)]
-pub(crate) struct LocalCa {
-    /// Certificate ID.
-    pub(crate) cert: String,
-
-    /// Private key ID.
-    pub(crate) pk: String,
-}
-
-/// Details for issuing a single cert.
-#[derive(Clone, Debug, PartialEq, serde::Deserialize)]
-pub(crate) struct CertIssuanceOptions {
-    /// The method used to issue a certificate.
-    pub(crate) method: CertIssuanceMethod,
-
-    /// Common name for the issued certificate. Defaults to the common name specified in CSR if not provided.
-    pub(crate) common_name: Option<String>,
-=======
 }
 
 impl serde::Serialize for Est {
@@ -319,16 +220,11 @@
 
     /// Common name for the issued certificate. Defaults to the common name specified in CSR if not provided.
     pub common_name: Option<String>,
->>>>>>> 66c8e9f0
 
     /// Number of days between cert issuance and expiry. Applies to local_ca and self_signed issuance methods.
     /// If not provided, defaults to 30.
     #[serde(default, deserialize_with = "deserialize_expiry_days")]
-<<<<<<< HEAD
-    pub(crate) expiry_days: Option<u32>,
-=======
     pub expiry_days: Option<u32>,
->>>>>>> 66c8e9f0
 }
 
 fn deserialize_expiry_days<'de, D>(deserializer: D) -> Result<Option<u32>, D::Error>
@@ -347,14 +243,9 @@
 }
 
 /// The method used to issue a certificate.
-<<<<<<< HEAD
-#[derive(Clone, Copy, Debug, PartialEq)]
-pub(crate) enum CertIssuanceMethod {
-=======
 #[derive(Clone, Copy, Debug, PartialEq, serde::Deserialize, serde::Serialize)]
 #[serde(rename_all = "snake_case")]
 pub enum CertIssuanceMethod {
->>>>>>> 66c8e9f0
     /// The certificate is to be issued via EST.
     Est,
 
@@ -363,43 +254,6 @@
 
     /// The certificate is to be self-signed.
     SelfSigned,
-<<<<<<< HEAD
-}
-
-impl<'de> serde::Deserialize<'de> for CertIssuanceMethod {
-    fn deserialize<D>(deserializer: D) -> Result<Self, D::Error>
-    where
-        D: serde::de::Deserializer<'de>,
-    {
-        struct Visitor;
-
-        impl<'de> serde::de::Visitor<'de> for Visitor {
-            type Value = CertIssuanceMethod;
-
-            fn expecting(&self, f: &mut std::fmt::Formatter<'_>) -> std::fmt::Result {
-                f.write_str(stringify!(CertIssuanceMethod))
-            }
-
-            fn visit_str<E>(self, v: &str) -> Result<Self::Value, E>
-            where
-                E: serde::de::Error,
-            {
-                match v {
-                    "est" => Ok(CertIssuanceMethod::Est),
-                    "local_ca" => Ok(CertIssuanceMethod::LocalCa),
-                    "self_signed" => Ok(CertIssuanceMethod::SelfSigned),
-                    v => Err(serde::de::Error::invalid_value(
-                        serde::de::Unexpected::Str(v),
-                        &r#"one of "est" or "local_ca" or "self_signed""#,
-                    )),
-                }
-            }
-        }
-
-        deserializer.deserialize_str(Visitor)
-    }
-=======
->>>>>>> 66c8e9f0
 }
 
 /// The location of a preloaded cert.
