// Copyright (c) Microsoft. All rights reserved.

use std::path::PathBuf;

use async_trait::async_trait;
use notify::Watcher;

#[async_trait]
pub trait UpdateConfig {
    type Config: serde::de::DeserializeOwned + Send;
    type Error: std::error::Error + Send;

    async fn update_config(&mut self, new_config: Self::Config) -> Result<(), Self::Error>;
}

pub fn start_watcher<TApi>(
    config_path: PathBuf,
    config_directory_path: PathBuf,
    api: std::sync::Arc<futures_util::lock::Mutex<TApi>>,
) where
    TApi: UpdateConfig + Send + 'static,
{
    // DEVNOTE: The channel created for file watcher receiver needs to address up to two messages,
    // since the message is resent to file change receiver using a blocking send.
    // When the number of messages is set to 1, then main thread appears to block.
    let (file_changed_tx, mut file_changed_rx) = tokio::sync::mpsc::channel(2);

    let config_path_clone = config_path.clone();
    let config_directory_path_clone = config_directory_path.clone();

    // Start file change listener that asynchronously reads and updates service config.
    tokio::spawn(async move {
        while let Some(()) = file_changed_rx.recv().await {
            let new_config =
                match crate::read_config(&config_path_clone, &config_directory_path_clone) {
                    Ok(config) => config,
                    Err(err) => {
                        log::warn!(
                        "Detected config file update, but new config failed to parse. Error: {}",
                        err
                    );
                        continue;
                    }
                };

            let mut api = api.lock().await;

            if let Err(err) = api.update_config(new_config).await {
                log::warn!("Config update failed. Error: {}", err);
            }
        }
    });

    // Start file watcher using blocking channel.
    std::thread::spawn({
        move || {
            let (file_watcher_tx, file_watcher_rx) = std::sync::mpsc::channel();

            // Create a watcher object, delivering debounced events.
            let mut file_watcher =
                notify::watcher(file_watcher_tx, std::time::Duration::from_secs(10)).unwrap();

            // Add configuration paths to be watched.
            if config_path.exists() {
                file_watcher
                    .watch(config_path, notify::RecursiveMode::NonRecursive)
                    .expect("Watching config file should not fail.");
            }
            if config_directory_path.exists() {
                file_watcher
                    .watch(config_directory_path, notify::RecursiveMode::NonRecursive)
                    .expect("Watching config directory path should not fail.");
            }

            loop {
                let _ = file_watcher_rx.recv();
                let _ = file_changed_tx.blocking_send(());
            }
        }
    });
<<<<<<< HEAD

    // Start file change listener that asynchronously updates service config.
    tokio::spawn(async move {
        while let Some(()) = file_changed_rx.recv().await {
            let new_config = match crate::read_config(&config_path, Some(&config_directory_path)) {
                Ok(config) => config,
                Err(err) => {
                    log::warn!(
                        "Detected config file update, but new config failed to parse. Error: {}",
                        err
                    );
                    continue;
                }
            };

            let mut api_ = api.lock().await;
            let _ = api_.update_config(new_config).await;
        }
    });
=======
>>>>>>> 2dd53182
}<|MERGE_RESOLUTION|>--- conflicted
+++ resolved
@@ -32,7 +32,7 @@
     tokio::spawn(async move {
         while let Some(()) = file_changed_rx.recv().await {
             let new_config =
-                match crate::read_config(&config_path_clone, &config_directory_path_clone) {
+                match crate::read_config(&config_path_clone, Some(&config_directory_path_clone)) {
                     Ok(config) => config,
                     Err(err) => {
                         log::warn!(
@@ -61,15 +61,16 @@
                 notify::watcher(file_watcher_tx, std::time::Duration::from_secs(10)).unwrap();
 
             // Add configuration paths to be watched.
+            if config_directory_path.exists() {
+                file_watcher
+                    .watch(config_directory_path, notify::RecursiveMode::NonRecursive)
+                    .expect("Watching config directory path should not fail.");
+            }
+
             if config_path.exists() {
                 file_watcher
                     .watch(config_path, notify::RecursiveMode::NonRecursive)
                     .expect("Watching config file should not fail.");
-            }
-            if config_directory_path.exists() {
-                file_watcher
-                    .watch(config_directory_path, notify::RecursiveMode::NonRecursive)
-                    .expect("Watching config directory path should not fail.");
             }
 
             loop {
@@ -78,26 +79,4 @@
             }
         }
     });
-<<<<<<< HEAD
-
-    // Start file change listener that asynchronously updates service config.
-    tokio::spawn(async move {
-        while let Some(()) = file_changed_rx.recv().await {
-            let new_config = match crate::read_config(&config_path, Some(&config_directory_path)) {
-                Ok(config) => config,
-                Err(err) => {
-                    log::warn!(
-                        "Detected config file update, but new config failed to parse. Error: {}",
-                        err
-                    );
-                    continue;
-                }
-            };
-
-            let mut api_ = api.lock().await;
-            let _ = api_.update_config(new_config).await;
-        }
-    });
-=======
->>>>>>> 2dd53182
 }