[workspace]
members = [
<<<<<<< HEAD
	"aziot",
	"aziot/aziot-common",
=======
	"aziotctl",
	"aziotctl/aziotctl-check-common",
>>>>>>> 4de5d3b9

	"aziotd",

	"cert/aziot-cert-client-async",
	"cert/aziot-cert-common",
	"cert/aziot-cert-common-http",
	"cert/aziot-certd",

	"config-common",

	"http-common",

	"identity/aziot-cloud-client-async-common",
	"identity/aziot-dps-client-async",
	"identity/aziot-hub-client-async",
	"identity/aziot-identity-common",
	"identity/aziot-identity-common-http",
	"identity/aziot-identityd",

	"iotedged",

	"key/aziot-key-client",
	"key/aziot-key-client-async",
	"key/aziot-key-common",
	"key/aziot-key-common-http",
	"key/aziot-keyd",
	"key/aziot-key-openssl-engine",
	"key/aziot-key-openssl-engine-shared",
	"key/aziot-key-openssl-engine-shared-test",
	"key/aziot-keys",
	"key/aziot-keys-common",

	"mini-sntp",

	"openssl2",
	"openssl-build",
	"openssl-sys2",

	"pkcs11/pkcs11",
	"pkcs11/pkcs11-sys",

	"tpm/aziot-tpm-client-async",
	"tpm/aziot-tpm-common-http",
	"tpm/aziot-tpm-common",
	"tpm/aziot-tpm-rs",
	"tpm/aziot-tpm-sys",
	"tpm/aziot-tpmd",
]


# Don't let panics from callbacks cross FFI boundary

[profile.dev]
panic = "abort"

[profile.release]
panic = "abort"<|MERGE_RESOLUTION|>--- conflicted
+++ resolved
@@ -1,12 +1,7 @@
 [workspace]
 members = [
-<<<<<<< HEAD
-	"aziot",
-	"aziot/aziot-common",
-=======
 	"aziotctl",
-	"aziotctl/aziotctl-check-common",
->>>>>>> 4de5d3b9
+	"aziotctl/aziotctl-common",
 
 	"aziotd",
 
