--- conflicted
+++ resolved
@@ -29,19 +29,15 @@
 toml = "0.5"
 url = "2"
 
-<<<<<<< HEAD
+aziot-certd = { path = "../cert/aziot-certd" }
+aziot-certd-config = { path = "../cert/aziot-certd-config" }
 aziot-identityd = { path = "../identity/aziot-identityd" }
-aziot-certd = { path = "../cert/aziot-certd" }
-aziot-keyd = { path = "../key/aziot-keyd" }
-=======
-aziot-certd-config = { path = "../cert/aziot-certd-config" }
 aziot-identityd-config = { path = "../identity/aziot-identityd-config" }
 aziot-keyd-config = { path = "../key/aziot-keyd-config" }
->>>>>>> 7fa13f0d
 aziot-keys-common = { path = "../key/aziot-keys-common" }
 aziot-tpmd-config = { path = "../tpm/aziot-tpmd-config" }
 
-http-common = { path = "../http-common" }
+http-common = { path = "../http-common", features = ["tokio02"] }
 mini-sntp = { path = "../mini-sntp" }
 
 [dev-dependencies]
