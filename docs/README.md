# Overview

The IoT Identity Service package provides provisioning and cryptographic services for Azure IoT devices. This includes both regular Azure IoT devices and Azure IoT Edge devices.

The package is made up of three services:

<<<<<<< HEAD
    This service provisions the device identity and module identities with Azure.
=======
- [Identity Service](identity-service.html)
>>>>>>> a2a2d8bf

    This service provisions the device's [identity](https://docs.microsoft.com/azure/iot-hub/iot-hub-devguide-identity-registry) with Azure. The device identity can be based on symmetric keys or X.509 certificates, and be used with manual device registrations, DPS individual enrollments or DPS group enrollments.

    The Identity Service also provides access to native processes ("host processes") to connect to the cloud. Depending on how the user configures the Identity Service, host processes can get their own *module identities* provisioned by the Identity Service, or use the device identity, or both.


- [Keys Service](keys-service.html)

    This service stores cryptographic keys, and allows callers to perform operations with those keys like encrypt, decrypt and sign. The service protects the keys by storing them in HSMs, and ensures that no operations against those keys export the keys to the device's memory.

- [TPM Service](tpm-service.md)

    This service brokers access to a device's TPM, and allows callers to retrieve the TPM's endorsement and storage root keys, activate a new identity key, and sign data using a stored identity key. The TPM service is the only service with permissions to access the TPM, and exposes an API which ensures the integrity of the keys stored in the TPM.

- [Certificates Service](certificates-service.html)

    This service stores certificates, and allows callers to import and export them. Depending on the certificate issuance method, the Certificate Service may also provision certificates from a user-provided certificate issuer endpoint via a protocol like EST.


# Relationship with IoT Edge

For IoT Edge devices, module identity provisioning and cryptographic services used to be provided by the IoT Edge runtime. Now the IoT Edge runtime defers to these three services to provide those features. In other words, the Identity Service is also responsible for provisioning module identities for IoT Edge modules, and the Keys Service and Certificates Service handle keys and certificates that the modules use via the IoT Edge Workload API. These three services are automatically installed as a dependency when installing the IoT Edge package.

Note that IoT Edge modules run in containers and thus do not communicate with the three services directly. They still only communicate with the IoT Edge runtime as before via the IoT Edge Management and Workload APIs, and their requests are forwarded by the IoT Edge runtime to the three services on the modules' behalf. Refer to <https://github.com/Azure/iotedge> for more details about the IoT Edge runtime.


Each component talks to the other components via IPC in the form of HTTP-over-UDS.

![New component overview](img/new-component-overview-simple.svg)
[(Click here for detailed version)](img/new-component-overview-detailed.svg)


# Provisioning and Runtime Operation

This spec covers the following modes of provisioning and runtime operation.

- [Provisioning using EST, with certificates issued by EST (On-prem PKI)](est-ca.html)


# Misc

- [Developer documentation](dev/index.html)

- [Openssl engine internals](openssl-engine-internals.html)<|MERGE_RESOLUTION|>--- conflicted
+++ resolved
@@ -4,11 +4,7 @@
 
 The package is made up of three services:
 
-<<<<<<< HEAD
-    This service provisions the device identity and module identities with Azure.
-=======
 - [Identity Service](identity-service.html)
->>>>>>> a2a2d8bf
 
     This service provisions the device's [identity](https://docs.microsoft.com/azure/iot-hub/iot-hub-devguide-identity-registry) with Azure. The device identity can be based on symmetric keys or X.509 certificates, and be used with manual device registrations, DPS individual enrollments or DPS group enrollments.
 
