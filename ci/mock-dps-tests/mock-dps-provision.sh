--- conflicted
+++ resolved
@@ -5,31 +5,6 @@
 cd /src
 . ./ci/install-runtime-deps.sh
 . ./ci/mock-dps-tests/mock-dps-setup.sh
-
-<<<<<<< HEAD
-set -euo pipefail
-=======
-# Find the build output directory / the directory where CI extracted the artifact.
-#
-# For a local build, this would be target/x86_64-unknown-linux-gnu/debug.
-# For CI, this would be target/debug.
-cd "$(find target -type f -name mock-dps-server | head -n 1 | xargs dirname)"
-export LD_LIBRARY_PATH="${LD_LIBRARY_PATH:-}:$PWD"
-
-chmod +x ./aziotd
-chmod +x ./mock-dps-server
-
-# Create directories needed for the tests.
-mkdir -p /run/aziot
-mkdir -p /etc/aziot/keyd/
-mkdir -p /var/lib/aziot/keyd
-mkdir -p /etc/aziot/certd
-mkdir -p /var/lib/aziot/certd
-mkdir -p /etc/aziot/identityd
-mkdir -p /var/lib/aziot/identityd
-
-uid=$(id -u)
->>>>>>> 3f6b402a
 
 # Start mock-dps-server and wait for it to come up.
 ./mock-dps-server --port 8443 --server-cert-chain "$SERVER_CERT_CHAIN" --server-key "$SERVER_KEY" &
