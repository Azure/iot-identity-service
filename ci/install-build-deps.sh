--- conflicted
+++ resolved
@@ -15,11 +15,7 @@
     'centos:7:amd64')
         yum install -y epel-release
         yum install -y \
-<<<<<<< HEAD
-            curl gcc gcc-c++ jq make pkgconfig cmake \
-=======
-            curl gcc git jq make pkgconfig \
->>>>>>> e78075af
+            curl gcc gcc-c++ git jq make pkgconfig cmake \
             clang llvm-devel openssl-devel
         ;;
 
@@ -35,11 +31,8 @@
         apt-get update -y
         apt-get upgrade -y
         apt-get install -y \
-<<<<<<< HEAD
             curl gcc g++ jq make pkg-config cmake \
-=======
-            curl gcc git jq make pkg-config \
->>>>>>> e78075af
+            curl gcc g++ git jq make pkg-config cmake \
             libclang1 libssl-dev llvm-dev
         ;;
 
@@ -51,11 +44,7 @@
         apt-get update -y
         apt-get upgrade -y
         apt-get install -y --no-install-recommends \
-<<<<<<< HEAD
-            ca-certificates curl gcc g++ gcc-arm-linux-gnueabihf g++-arm-linux-gnueabihf jq make pkg-config cmake \
-=======
-            ca-certificates curl gcc gcc-arm-linux-gnueabihf git jq make pkg-config \
->>>>>>> e78075af
+            ca-certificates curl gcc g++ gcc-arm-linux-gnueabihf g++-arm-linux-gnueabihf git jq make pkg-config cmake \
             libc-dev libc-dev:armhf libclang1 libssl-dev:armhf llvm-dev
         ;;
 
@@ -67,11 +56,7 @@
         apt-get update -y
         apt-get upgrade -y
         apt-get install -y --no-install-recommends \
-<<<<<<< HEAD
-            ca-certificates curl gcc g++ gcc-aarch64-linux-gnu g++-aarch64-linux-gnu jq make pkg-config cmake \
-=======
-            ca-certificates curl gcc gcc-aarch64-linux-gnu git jq make pkg-config \
->>>>>>> e78075af
+            ca-certificates curl gcc g++ gcc-aarch64-linux-gnu g++-aarch64-linux-gnu git jq make pkg-config cmake \
             libc-dev libc-dev:arm64 libclang1 libssl-dev:arm64 llvm-dev
         ;;
 
@@ -96,11 +81,7 @@
         apt-get update -y
         apt-get upgrade -y
         apt-get install -y --no-install-recommends \
-<<<<<<< HEAD
-            build-essential ca-certificates curl gcc g++ gcc-arm-linux-gnueabihf g++-arm-linux-gnueabihf jq make pkg-config cmake \
-=======
-            build-essential ca-certificates curl gcc gcc-arm-linux-gnueabihf git jq make pkg-config \
->>>>>>> e78075af
+            build-essential ca-certificates curl gcc g++ gcc-arm-linux-gnueabihf g++-arm-linux-gnueabihf git jq make pkg-config cmake \
             libc-dev libc-dev:armhf libclang1 libssl-dev:armhf llvm-dev
         ;;
 
@@ -125,12 +106,7 @@
         apt-get update -y
         apt-get upgrade -y
         apt-get install -y --no-install-recommends \
-<<<<<<< HEAD
-            build-essential ca-certificates curl gcc g++ gcc-aarch64-linux-gnu g++-aarch64-linux-gnu jq make pkg-config cmake \
-=======
-            build-essential ca-certificates curl gcc gcc-aarch64-linux-gnu git jq make pkg-config \
->>>>>>> e78075af
-            libc-dev libc-dev:arm64 libclang1 libssl-dev:arm64 llvm-dev
+            build-essential ca-certificates curl gcc g++ gcc-aarch64-linux-gnu g++-aarch64-linux-gnu git jq make pkg-config cmake \
         ;;
 
     *)
