#!/bin/bash

# This script is meant to be sourced.
#
# WARNING: This script is destructive to your machine's environment and globally-installed files. For example, the Ubuntu-specific parts of the script
# modify the contents of /etc/apt. The script is intended to be run inside a container of the corresponding OS, not directly on your machine.
if [ -z "${OS:-}" ]; then
    OS="$(. /etc/os-release; echo "${PLATFORM_ID:-$ID:$VERSION_ID}")"
fi

# OS packages

<<<<<<< HEAD
case "$OS:$ARCH" in
    'debian:11:amd64'|'debian:12:amd64'|'ubuntu:20.04:amd64'|'ubuntu:22.04:amd64'|'ubuntu:24.04:amd64')
        export DEBIAN_FRONTEND=noninteractive
        export TZ=UTC

        apt-get update
        apt-get upgrade -y
        apt-get install -y \
            acl autoconf autoconf-archive automake build-essential clang cmake \
            curl git jq libclang1 libltdl-dev libssl-dev libtss2-dev libtool \
            llvm-dev pkg-config
        ;;
=======
if [ -z "${DISABLE_FOR_CODEQL:-}" ]; then
    case "$OS:$ARCH" in
        'debian:11:amd64'|'debian:12:amd64'|'ubuntu:20.04:amd64'|'ubuntu:22.04:amd64')
            export DEBIAN_FRONTEND=noninteractive
            export TZ=UTC

            apt-get update
            apt-get upgrade -y
            apt-get install -y \
                acl autoconf autoconf-archive automake build-essential clang cmake \
                curl git jq libclang1 libltdl-dev libssl-dev libtss2-dev libtool \
                llvm-dev pkg-config
            ;;
>>>>>>> 4260579c

        'debian:11:arm32v7')
            export DEBIAN_FRONTEND=noninteractive
            export TZ=UTC

            dpkg --add-architecture armhf
            apt-get update
            apt-get upgrade -y
            apt-get install -y --no-install-recommends \
                acl autoconf autoconf-archive automake build-essential ca-certificates \
                clang cmake crossbuild-essential-armhf curl git jq \
                libc-dev:armhf libclang1 libcurl4-openssl-dev:armhf \
                libltdl-dev:armhf libssl-dev:armhf libtool libtss2-dev:armhf \
                llvm-dev pkg-config
            ;;

        'debian:12:arm32v7')
            export DEBIAN_FRONTEND=noninteractive
            export TZ=UTC

            dpkg --add-architecture armhf
            apt-get update
            apt-get upgrade -y
            apt-get install -y --no-install-recommends \
                acl autoconf autoconf-archive automake build-essential ca-certificates \
                clang cmake crossbuild-essential-armhf curl git jq \
                libc-dev:armhf libclang1 libcurl4-openssl-dev:armhf \
                libltdl-dev:armhf libssl-dev:armhf libtool libtss2-dev:armhf \
                llvm-dev pkg-config:armhf
            ;;

        'debian:11:aarch64')
            export DEBIAN_FRONTEND=noninteractive
            export TZ=UTC

            dpkg --add-architecture arm64
            apt-get update
            apt-get upgrade -y
            apt-get install -y --no-install-recommends \
                acl autoconf autoconf-archive automake build-essential ca-certificates \
                clang cmake crossbuild-essential-arm64 curl git jq \
                libc-dev:arm64 libclang1 libcurl4-openssl-dev:arm64 \
                libltdl-dev:arm64 libssl-dev:arm64 libtool libtss2-dev:arm64 \
                llvm-dev pkg-config
            ;;
        
        'debian:12:aarch64')
            export DEBIAN_FRONTEND=noninteractive
            export TZ=UTC

            dpkg --add-architecture arm64
            apt-get update
            apt-get upgrade -y
            apt-get install -y --no-install-recommends \
                acl autoconf autoconf-archive automake build-essential ca-certificates \
                clang cmake crossbuild-essential-arm64 curl git jq \
                libc-dev:arm64 libclang1 libcurl4-openssl-dev:arm64 \
                libltdl-dev:arm64 libssl-dev:arm64 libtool libtss2-dev:arm64 \
                llvm-dev pkg-config:arm64
            ;;

        'platform:el8:amd64')
            export VENDOR_LIBTSS=1

            dnf install -y \
                autoconf autoconf-archive automake clang cmake curl gcc gcc-c++ \
                git jq make libcurl-devel libtool llvm-devel openssl openssl-devel \
                pkgconfig
            ;;

        'platform:el9:amd64')
            export VENDOR_LIBTSS=1

            dnf install -y \
                autoconf autoconf-archive automake clang cmake diffutils gcc gcc-c++ \
                git jq make libcurl-devel libtool llvm-devel openssl-devel \
                pkgconfig
            ;;

        'platform:el8:aarch64'|'platform:el8:arm32v7'|'platform:el9:aarch64'|'platform:el9:arm32v7')
            echo "Cross-compilation on $OS $ARCH is not supported" >&2
            exit 1
            ;;


        'ubuntu:20.04:arm32v7'|'ubuntu:22.04:arm32v7')
            export DEBIAN_FRONTEND=noninteractive
            export TZ=UTC

            sources="$(</etc/apt/sources.list grep . | grep -v '^#' | grep -v '^deb \[arch=amd64\]' || :)"
            if [ -n "$sources" ]; then
                # Update existing repos to be specifically for amd64
                sed -ie 's/^deb /deb [arch=amd64] /g' /etc/apt/sources.list
            fi

            # Add armhf repos
            </etc/apt/sources.list sed \
                -e 's/^deb \[arch=amd64\] /deb [arch=armhf] /g' \
                -e 's| http://archive.ubuntu.com/ubuntu/ | http://ports.ubuntu.com/ubuntu-ports/ |g' \
                -e 's| http://security.ubuntu.com/ubuntu/ | http://ports.ubuntu.com/ubuntu-ports/ |g' \
                >/etc/apt/sources.list.d/ports.list

            dpkg --add-architecture armhf
            apt-get update
            apt-get upgrade -y
            apt-get install -y --no-install-recommends \
                acl autoconf autoconf-archive automake build-essential ca-certificates \
                clang cmake crossbuild-essential-armhf curl git jq \
                libc-dev:armhf libclang1 libcurl4-openssl-dev:armhf \
                libltdl-dev:armhf libssl-dev:armhf libtool libtss2-dev:armhf \
                llvm-dev pkg-config
            ;;

        'ubuntu:20.04:aarch64'|'ubuntu:22.04:aarch64')
            export DEBIAN_FRONTEND=noninteractive
            export TZ=UTC

            sources="$(</etc/apt/sources.list grep . | grep -v '^#' | grep -v '^deb \[arch=amd64\]' || :)"
            if [ -n "$sources" ]; then
                # Update existing repos to be specifically for amd64
                sed -ie 's/^deb /deb [arch=amd64] /g' /etc/apt/sources.list
            fi

            # Add arm64 repos
            </etc/apt/sources.list sed \
                -e 's/^deb \[arch=amd64\] /deb [arch=arm64] /g' \
                -e 's| http://archive.ubuntu.com/ubuntu/ | http://ports.ubuntu.com/ubuntu-ports/ |g' \
                -e 's| http://security.ubuntu.com/ubuntu/ | http://ports.ubuntu.com/ubuntu-ports/ |g' \
                >/etc/apt/sources.list.d/ports.list

            dpkg --add-architecture arm64
            apt-get update
            apt-get upgrade -y
            apt-get install -y --no-install-recommends \
                acl autoconf autoconf-archive automake build-essential ca-certificates \
                clang cmake crossbuild-essential-arm64 curl git jq \
                libc-dev:arm64 libclang1 libcurl4-openssl-dev:arm64 \
                libltdl-dev:arm64 libssl-dev:arm64 libtool libtss2-dev:arm64 \
                llvm-dev pkg-config
            ;;

<<<<<<< HEAD
    # Ubuntu 24.04 uses DEB822 format for sources.list, so we have to handle it differently
    'ubuntu:24.04:aarch64'|'ubuntu:24.04:arm32v7')
        export DEBIAN_FRONTEND=noninteractive
        export TZ=UTC

        case "$ARCH" in
            'aarch64')
                arch_alias='arm64'
                ;;
            'arm32v7')
                arch_alias='armhf'
                ;;
            *)
                echo "Unexpected ARCH $ARCH" >&2
                exit 1
                ;;
        esac

        # Update existing repos to be specifically for amd64
        sed -ie '/^Architectures:/d' /etc/apt/sources.list.d/ubuntu.sources
        sed -ie '/^Components:/a Architectures: amd64' /etc/apt/sources.list.d/ubuntu.sources

        # Add arch-specific repos
        </etc/apt/sources.list.d/ubuntu.sources sed \
            -e "s/^Architectures: amd64/Architectures: $arch_alias/g" \
            -e 's|URIs: http://archive.ubuntu.com/ubuntu/|URIs: http://ports.ubuntu.com/ubuntu-ports/|g' \
            -e 's|URIs: http://security.ubuntu.com/ubuntu/|URIs: http://ports.ubuntu.com/ubuntu-ports/|g' \
            >/etc/apt/sources.list.d/ubuntu.ports.sources

        dpkg --add-architecture $arch_alias
        apt-get update
        apt-get upgrade -y
        apt-get install -y --no-install-recommends \
            acl autoconf autoconf-archive automake build-essential ca-certificates \
            clang cmake crossbuild-essential-$arch_alias curl git jq \
            libc-dev:$arch_alias libclang1 libcurl4-openssl-dev:$arch_alias \
            libltdl-dev:$arch_alias libssl-dev:$arch_alias libtool libtss2-dev:$arch_alias \
            llvm-dev pkg-config:$arch_alias
        ;;

    'mariner:2:amd64' | 'mariner:2:aarch64')
        export DEBIAN_FRONTEND=noninteractive
        export TZ=UTC

        apt-get update
        apt-get upgrade -y
        apt-get install -y software-properties-common
        add-apt-repository -y ppa:longsleep/golang-backports
        apt-get update
        apt-get install -y \
            cmake curl gcc g++ git jq make pkg-config \
            libclang1 libssl-dev llvm-dev \
            cpio genisoimage golang-1.20-go qemu-utils pigz python3-pip python3-distutils rpm tar wget

        rm -f /usr/bin/go
        ln -vs /usr/lib/go-1.20/bin/go /usr/bin/go
        if [ -f /.dockerenv ]; then
            mv /.dockerenv /.dockerenv.old
        fi

        BranchTag='2.0-stable'
        MarinerToolkitDir='/tmp/CBL-Mariner'
        if ! [ -f "$MarinerToolkitDir/toolkit.tar.gz" ]; then
            rm -rf "$MarinerToolkitDir"
            git clone 'https://github.com/microsoft/CBL-Mariner.git' --branch "$BranchTag" --depth 1 "$MarinerToolkitDir"
            pushd "$MarinerToolkitDir/toolkit/" || exit
            make REBUILD_TOOLS=y package-toolkit
            popd || exit
            cp "$MarinerToolkitDir"/out/toolkit-*.tar.gz "$MarinerToolkitDir/toolkit.tar.gz"
        fi
        ;;
=======
        'mariner:2:amd64' | 'mariner:2:aarch64')
            export DEBIAN_FRONTEND=noninteractive
            export TZ=UTC

            apt-get update
            apt-get upgrade -y
            apt-get install -y software-properties-common
            add-apt-repository -y ppa:longsleep/golang-backports
            apt-get update
            apt-get install -y \
                cmake curl gcc g++ git jq make pkg-config \
                libclang1 libssl-dev llvm-dev \
                cpio genisoimage golang-1.20-go qemu-utils pigz python3-pip python3-distutils rpm tar wget

            rm -f /usr/bin/go
            ln -vs /usr/lib/go-1.20/bin/go /usr/bin/go
            if [ -f /.dockerenv ]; then
                mv /.dockerenv /.dockerenv.old
            fi

            BranchTag='2.0-stable'
            MarinerToolkitDir='/tmp/CBL-Mariner'
            if ! [ -f "$MarinerToolkitDir/toolkit.tar.gz" ]; then
                rm -rf "$MarinerToolkitDir"
                git clone 'https://github.com/microsoft/CBL-Mariner.git' --branch "$BranchTag" --depth 1 "$MarinerToolkitDir"
                pushd "$MarinerToolkitDir/toolkit/" || exit
                make REBUILD_TOOLS=y package-toolkit
                popd || exit
                cp "$MarinerToolkitDir"/out/toolkit-*.tar.gz "$MarinerToolkitDir/toolkit.tar.gz"
            fi
            ;;
>>>>>>> 4260579c

        *)
            echo "Unsupported OS:ARCH $OS:$ARCH" >&2
            exit 1
            ;;
    esac
fi

if [ -z "${DISABLE_FOR_CODEQL:-}" ]; then
    echo "Verifying that third-party/cgmanifest.json is current"
    # SAFETY:
    # The build was started from a fresh image and we are the sole user. The
    # only other way the environment could acquire a rogue ".git" directory
    # is if one of the pipeline steps or dependencies was compromised, in
    # which case the attacker could have run arbitrary commands anyway.
    git config --global safe.directory "*"
    third-party/generate_cgmanifest.sh \
    | diff third-party/cgmanifest.json -
fi

# Rust

mkdir -p ~/.cargo/bin
CARGO_BIN=$(readlink -f ~/.cargo/bin)
export PATH="$PATH:$CARGO_BIN"

if ! [ -f ~/.cargo/bin/rustup ]; then
    baseArch="$(uname -m)"
    case "$baseArch" in
        'x86_64')
            curl -Lo ~/.cargo/bin/rustup 'https://static.rust-lang.org/rustup/dist/x86_64-unknown-linux-gnu/rustup-init'
            ;;

        'aarch64')
            curl -Lo ~/.cargo/bin/rustup 'https://static.rust-lang.org/rustup/dist/aarch64-unknown-linux-gnu/rustup-init'
            ;;
        *)
            echo "Unsupported ARCH $baseArch" >&2
            exit 1
            ;;
    esac
    chmod +x ~/.cargo/bin/rustup
    hash -r
fi

# If rustup was already installed, make sure it's up-to-date.
# If it was just installed above, create the hardlinks for cargo, rustc, etc.
rustup self update

# The toolchain specified by rust-toolchain will be automatically installed if it doesn't already exist,
# when `cargo` is run below. We'd like rustup to use the minimal profile to do that so that it doesn't
# use the default profile and download rust-docs, etc.
#
# Ref: https://github.com/rust-lang/rustup/issues/2579
rustup set profile minimal

BINDGEN_VERSION='0.69.4'
CBINDGEN_VERSION='0.26.0'

case "$ARCH" in
    'amd64')
        ;;

    'arm32v7')
        export PKG_CONFIG_armv7_unknown_linux_gnueabihf="arm-linux-gnueabihf-pkg-config"

        rustup target add armv7-unknown-linux-gnueabihf
        ;;

    'aarch64')
        export PKG_CONFIG_aarch64_unknown_linux_gnu="aarch64-linux-gnu-pkg-config"

        rustup target add aarch64-unknown-linux-gnu
        ;;
esac

# Mariner build installs the following as part of the specfile.
if [ "${OS#mariner}" = "$OS" ]; then
    cargo install bindgen-cli --version "=$BINDGEN_VERSION" --locked

    cargo install cbindgen --version "=$CBINDGEN_VERSION" --locked

    if [ "$OS:$ARCH" = 'ubuntu:22.04:amd64' ]; then
        cargo install cargo-tarpaulin --version '^0.20' --locked
    fi
fi

case "$OS:$ARCH" in
    debian:*:arm32v7|ubuntu:*:arm32v7)
        export ARMV7_UNKNOWN_LINUX_GNUEABIHF_OPENSSL_LIB_DIR=/usr/lib/arm-linux-gnueabihf
        export ARMV7_UNKNOWN_LINUX_GNUEABIHF_OPENSSL_INCLUDE_DIR=/usr/include

        echo '[target.armv7-unknown-linux-gnueabihf]' > ~/.cargo/config
        echo 'linker = "arm-linux-gnueabihf-gcc"' >> ~/.cargo/config
        ;;

    debian:*:aarch64|ubuntu:*:aarch64)
        export AARCH64_UNKNOWN_LINUX_GNU_OPENSSL_LIB_DIR=/usr/lib/aarch64-linux-gnu
        export AARCH64_UNKNOWN_LINUX_GNU_OPENSSL_INCLUDE_DIR=/usr/include

        echo '[target.aarch64-unknown-linux-gnu]' > ~/.cargo/config
        echo 'linker = "aarch64-linux-gnu-gcc"' >> ~/.cargo/config
        ;;
esac

export CARGO_INCREMENTAL=0<|MERGE_RESOLUTION|>--- conflicted
+++ resolved
@@ -10,23 +10,9 @@
 
 # OS packages
 
-<<<<<<< HEAD
-case "$OS:$ARCH" in
-    'debian:11:amd64'|'debian:12:amd64'|'ubuntu:20.04:amd64'|'ubuntu:22.04:amd64'|'ubuntu:24.04:amd64')
-        export DEBIAN_FRONTEND=noninteractive
-        export TZ=UTC
-
-        apt-get update
-        apt-get upgrade -y
-        apt-get install -y \
-            acl autoconf autoconf-archive automake build-essential clang cmake \
-            curl git jq libclang1 libltdl-dev libssl-dev libtss2-dev libtool \
-            llvm-dev pkg-config
-        ;;
-=======
 if [ -z "${DISABLE_FOR_CODEQL:-}" ]; then
     case "$OS:$ARCH" in
-        'debian:11:amd64'|'debian:12:amd64'|'ubuntu:20.04:amd64'|'ubuntu:22.04:amd64')
+        'debian:11:amd64'|'debian:12:amd64'|'ubuntu:20.04:amd64'|'ubuntu:22.04:amd64'|'ubuntu:24.04:amd64')
             export DEBIAN_FRONTEND=noninteractive
             export TZ=UTC
 
@@ -37,7 +23,6 @@
                 curl git jq libclang1 libltdl-dev libssl-dev libtss2-dev libtool \
                 llvm-dev pkg-config
             ;;
->>>>>>> 4260579c
 
         'debian:11:arm32v7')
             export DEBIAN_FRONTEND=noninteractive
@@ -179,79 +164,46 @@
                 llvm-dev pkg-config
             ;;
 
-<<<<<<< HEAD
-    # Ubuntu 24.04 uses DEB822 format for sources.list, so we have to handle it differently
-    'ubuntu:24.04:aarch64'|'ubuntu:24.04:arm32v7')
-        export DEBIAN_FRONTEND=noninteractive
-        export TZ=UTC
-
-        case "$ARCH" in
-            'aarch64')
-                arch_alias='arm64'
-                ;;
-            'arm32v7')
-                arch_alias='armhf'
-                ;;
-            *)
-                echo "Unexpected ARCH $ARCH" >&2
-                exit 1
-                ;;
-        esac
-
-        # Update existing repos to be specifically for amd64
-        sed -ie '/^Architectures:/d' /etc/apt/sources.list.d/ubuntu.sources
-        sed -ie '/^Components:/a Architectures: amd64' /etc/apt/sources.list.d/ubuntu.sources
-
-        # Add arch-specific repos
-        </etc/apt/sources.list.d/ubuntu.sources sed \
-            -e "s/^Architectures: amd64/Architectures: $arch_alias/g" \
-            -e 's|URIs: http://archive.ubuntu.com/ubuntu/|URIs: http://ports.ubuntu.com/ubuntu-ports/|g' \
-            -e 's|URIs: http://security.ubuntu.com/ubuntu/|URIs: http://ports.ubuntu.com/ubuntu-ports/|g' \
-            >/etc/apt/sources.list.d/ubuntu.ports.sources
-
-        dpkg --add-architecture $arch_alias
-        apt-get update
-        apt-get upgrade -y
-        apt-get install -y --no-install-recommends \
-            acl autoconf autoconf-archive automake build-essential ca-certificates \
-            clang cmake crossbuild-essential-$arch_alias curl git jq \
-            libc-dev:$arch_alias libclang1 libcurl4-openssl-dev:$arch_alias \
-            libltdl-dev:$arch_alias libssl-dev:$arch_alias libtool libtss2-dev:$arch_alias \
-            llvm-dev pkg-config:$arch_alias
-        ;;
-
-    'mariner:2:amd64' | 'mariner:2:aarch64')
-        export DEBIAN_FRONTEND=noninteractive
-        export TZ=UTC
-
-        apt-get update
-        apt-get upgrade -y
-        apt-get install -y software-properties-common
-        add-apt-repository -y ppa:longsleep/golang-backports
-        apt-get update
-        apt-get install -y \
-            cmake curl gcc g++ git jq make pkg-config \
-            libclang1 libssl-dev llvm-dev \
-            cpio genisoimage golang-1.20-go qemu-utils pigz python3-pip python3-distutils rpm tar wget
-
-        rm -f /usr/bin/go
-        ln -vs /usr/lib/go-1.20/bin/go /usr/bin/go
-        if [ -f /.dockerenv ]; then
-            mv /.dockerenv /.dockerenv.old
-        fi
-
-        BranchTag='2.0-stable'
-        MarinerToolkitDir='/tmp/CBL-Mariner'
-        if ! [ -f "$MarinerToolkitDir/toolkit.tar.gz" ]; then
-            rm -rf "$MarinerToolkitDir"
-            git clone 'https://github.com/microsoft/CBL-Mariner.git' --branch "$BranchTag" --depth 1 "$MarinerToolkitDir"
-            pushd "$MarinerToolkitDir/toolkit/" || exit
-            make REBUILD_TOOLS=y package-toolkit
-            popd || exit
-            cp "$MarinerToolkitDir"/out/toolkit-*.tar.gz "$MarinerToolkitDir/toolkit.tar.gz"
-        fi
-        ;;
-=======
+        # Ubuntu 24.04 uses DEB822 format for sources.list, so we have to handle it differently
+        'ubuntu:24.04:aarch64'|'ubuntu:24.04:arm32v7')
+            export DEBIAN_FRONTEND=noninteractive
+            export TZ=UTC
+
+            case "$ARCH" in
+                'aarch64')
+                    arch_alias='arm64'
+                    ;;
+                'arm32v7')
+                    arch_alias='armhf'
+                    ;;
+                *)
+                    echo "Unexpected ARCH $ARCH" >&2
+                    exit 1
+                    ;;
+            esac
+
+            # Update existing repos to be specifically for amd64
+            sed -ie '/^Architectures:/d' /etc/apt/sources.list.d/ubuntu.sources
+            sed -ie '/^Components:/a Architectures: amd64' /etc/apt/sources.list.d/ubuntu.sources
+
+            # Add arch-specific repos
+            </etc/apt/sources.list.d/ubuntu.sources sed \
+                -e "s/^Architectures: amd64/Architectures: $arch_alias/g" \
+                -e 's|URIs: http://archive.ubuntu.com/ubuntu/|URIs: http://ports.ubuntu.com/ubuntu-ports/|g' \
+                -e 's|URIs: http://security.ubuntu.com/ubuntu/|URIs: http://ports.ubuntu.com/ubuntu-ports/|g' \
+                >/etc/apt/sources.list.d/ubuntu.ports.sources
+
+            dpkg --add-architecture $arch_alias
+            apt-get update
+            apt-get upgrade -y
+            apt-get install -y --no-install-recommends \
+                acl autoconf autoconf-archive automake build-essential ca-certificates \
+                clang cmake crossbuild-essential-$arch_alias curl git jq \
+                libc-dev:$arch_alias libclang1 libcurl4-openssl-dev:$arch_alias \
+                libltdl-dev:$arch_alias libssl-dev:$arch_alias libtool libtss2-dev:$arch_alias \
+                llvm-dev pkg-config:$arch_alias
+            ;;
+
         'mariner:2:amd64' | 'mariner:2:aarch64')
             export DEBIAN_FRONTEND=noninteractive
             export TZ=UTC
@@ -283,7 +235,6 @@
                 cp "$MarinerToolkitDir"/out/toolkit-*.tar.gz "$MarinerToolkitDir/toolkit.tar.gz"
             fi
             ;;
->>>>>>> 4260579c
 
         *)
             echo "Unsupported OS:ARCH $OS:$ARCH" >&2
