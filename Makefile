--- conflicted
+++ resolved
@@ -213,11 +213,7 @@
 
 	# Copy source files
 	cp -R \
-<<<<<<< HEAD
-		./aziot ./cert ./http-common ./identity ./iotedged ./key ./openssl-build ./openssl-sys2 ./openssl2 ./pkcs11 ./tpm \
-=======
-		./aziot ./aziotd ./cert ./http-common ./identity ./iotedged ./key ./openssl-build ./openssl-sys2 ./openssl2 ./pkcs11 \
->>>>>>> 5e2070f7
+		./aziot ./aziotd ./cert ./http-common ./identity ./iotedged ./key ./openssl-build ./openssl-sys2 ./openssl2 ./pkcs11 ./tpm \
 		/tmp/aziot-identity-service-$(PACKAGE_VERSION)
 	cp ./Cargo.toml ./Cargo.lock ./CODE_OF_CONDUCT.md ./CONTRIBUTING.md ./LICENSE ./Makefile ./README.md ./rust-toolchain ./SECURITY.md /tmp/aziot-identity-service-$(PACKAGE_VERSION)
 
