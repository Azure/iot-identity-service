--- conflicted
+++ resolved
@@ -173,13 +173,9 @@
 	mkdir -p /tmp/aziot-identity-service-$(PACKAGE_VERSION)
 
 	# Copy source files
-<<<<<<< HEAD
-	cp -R ./cert ./http-common ./identity ./key ./iotedged ./openssl-build ./openssl-sys2 ./openssl2 ./pkcs11 ./tpm /tmp/aziot-identity-service-$(PACKAGE_VERSION)
-=======
 	cp -R \
-		./aziot ./cert ./http-common ./identity ./iotedged ./key ./openssl-build ./openssl-sys2 ./openssl2 ./pkcs11 \
+		./aziot ./cert ./http-common ./identity ./iotedged ./key ./openssl-build ./openssl-sys2 ./openssl2 ./pkcs11 ./tpm \
 		/tmp/aziot-identity-service-$(PACKAGE_VERSION)
->>>>>>> 66c8e9f0
 	cp ./Cargo.toml ./Cargo.lock ./CODE_OF_CONDUCT.md ./CONTRIBUTING.md ./LICENSE ./Makefile ./README.md ./rust-toolchain ./SECURITY.md /tmp/aziot-identity-service-$(PACKAGE_VERSION)
 
 	# `cargo vendor` for offline builds
